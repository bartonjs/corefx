﻿<Project Sdk="Microsoft.NET.Sdk">
  <PropertyGroup>
    <ProjectGuid>{C85CF035-7804-41FF-9557-48B7C948B58D}</ProjectGuid>
    <DefineConstants Condition="'$(TargetsWindows)'=='true'">$(DefineConstants);TargetsWindows</DefineConstants>
    <DefineConstants>$(DefineConstants);SYSNETHTTP_NO_OPENSSL</DefineConstants>
    <AllowUnsafeBlocks>true</AllowUnsafeBlocks>
    <IncludeRemoteExecutor>true</IncludeRemoteExecutor>
    <Configurations>netcoreapp-Unix-Debug;netcoreapp-Unix-Release;netcoreapp-Windows_NT-Debug;netcoreapp-Windows_NT-Release;uap-Windows_NT-Debug;uap-Windows_NT-Release</Configurations>
  </PropertyGroup>
  <ItemGroup>
    <Compile Include="$(CommonPath)\Interop\Unix\Interop.Libraries.cs" Condition="'$(TargetsUnix)' == 'true'">
      <Link>Common\Interop\Unix\System.Net.Http.Native\Interop.VersionInfo.cs</Link>
    </Compile>
    <Compile Include="$(CommonPath)\Interop\Unix\System.Net.Http.Native\Interop.VersionInfo.cs" Condition="'$(TargetsUnix)' == 'true'">
      <Link>Common\Interop\Unix\System.Net.Http.Native\Interop.VersionInfo.cs</Link>
    </Compile>
    <Compile Include="$(CommonPath)\Interop\Unix\System.Net.Security.Native\Interop.NetSecurityNative.IsNtlmInstalled.cs" Condition="'$(TargetsUnix)' == 'true'">
      <Link>Common\Interop\Unix\System.Net.Security.Native\Interop.NetSecurityNative.IsNtlmInstalled.cs</Link>
    </Compile>
    <Compile Include="$(CommonTestPath)\System\Buffers\NativeMemoryManager.cs">
      <Link>Common\System\Buffers\NativeMemoryManager.cs</Link>
    </Compile>
    <Compile Include="$(CommonTestPath)\System\Diagnostics\Tracing\TestEventListener.cs">
      <Link>Common\System\Diagnostics\Tracing\TestEventListener.cs</Link>
    </Compile>
    <Compile Include="$(CommonTestPath)\System\Diagnostics\Tracing\ConsoleEventListener.cs">
      <Link>Common\System\Diagnostics\Tracing\ConsoleEventListener.cs</Link>
    </Compile>
    <Compile Include="$(CommonTestPath)\System\IO\DelegateStream.cs">
      <Link>Common\System\IO\DelegateStream.cs</Link>
    </Compile>
    <Compile Include="$(CommonTestPath)\System\Net\RemoteServerQuery.cs">
      <Link>Common\System\Net\RemoteServerQuery.cs</Link>
    </Compile>
    <Compile Include="$(CommonTestPath)\System\Net\Configuration.Certificates.cs">
      <Link>Common\System\Net\Configuration.Certificates.cs</Link>
    </Compile>
    <Compile Include="$(CommonTestPath)\System\Net\EventSourceTestLogging.cs">
      <Link>Common\System\Net\EventSourceTestLogging.cs</Link>
    </Compile>
    <Compile Include="$(CommonTestPath)\System\Net\HttpsTestServer.cs">
      <Link>Common\System\Net\HttpsTestServer.cs</Link>
    </Compile>
    <Compile Include="$(CommonTestPath)\System\Net\Capability.Security.cs">
      <Link>Common\System\Net\Capability.Security.cs</Link>
    </Compile>
    <Compile Include="$(CommonTestPath)\System\Net\Capability.Security.Windows.cs" Condition="'$(TargetsWindows)' == 'true'">
      <Link>Common\System\Net\Capability.Security.Windows.cs</Link>
    </Compile>
    <Compile Include="$(CommonTestPath)\System\Net\Capability.Security.Unix.cs" Condition="'$(TargetsUnix)' == 'true'">
      <Link>Common\System\Net\Capability.Security.Unix.cs</Link>
    </Compile>
    <Compile Include="$(CommonTestPath)\System\Net\Configuration.cs">
      <Link>Common\System\Net\Configuration.cs</Link>
    </Compile>
    <Compile Include="$(CommonTestPath)\System\Net\Configuration.Http.cs">
      <Link>Common\System\Net\Configuration.Http.cs</Link>
    </Compile>
    <Compile Include="$(CommonTestPath)\System\Net\Configuration.Security.cs">
      <Link>Common\System\Net\Configuration.Security.cs</Link>
    </Compile>
    <Compile Include="$(CommonTestPath)\System\Net\TestWebProxies.cs">
      <Link>Common\System\Net\TestWebProxies.cs</Link>
    </Compile>
    <Compile Include="$(CommonTestPath)\System\Net\VerboseTestLogging.cs">
      <Link>Common\System\Net\VerboseTestLogging.cs</Link>
    </Compile>
    <Compile Include="$(CommonTestPath)\System\Net\Http\LoopbackProxyServer.cs">
      <Link>Common\System\Net\Http\LoopbackProxyServer.cs</Link>
    </Compile>
    <Compile Include="$(CommonTestPath)\System\Net\Http\LoopbackServer.cs">
      <Link>Common\System\Net\Http\LoopbackServer.cs</Link>
    </Compile>
    <Compile Include="$(CommonTestPath)\System\Net\Http\LoopbackServer.AuthenticationHelpers.cs">
      <Link>Common\System\Net\Http\LoopbackServer.AuthenticationHelpers.cs</Link>
    </Compile>
    <Compile Include="$(CommonTestPath)\System\Net\Http\GenericLoopbackServer.cs">
      <Link>Common\System\Net\Http\GenericLoopbackServer.cs</Link>
    </Compile>
    <Compile Include="$(CommonTestPath)\System\Threading\TrackingSynchronizationContext.cs">
      <Link>Common\System\Threading\TrackingSynchronizationContext.cs</Link>
    </Compile>
    <Compile Include="$(CommonTestPath)\System\Threading\Tasks\GetStateMachineData.cs">
      <Link>Common\System\Threading\Tasks\GetStateMachineData.cs</Link>
    </Compile>
    <Compile Include="$(CommonTestPath)\System\Threading\Tasks\TaskTimeoutExtensions.cs">
      <Link>Common\System\Threading\Tasks\TaskTimeoutExtensions.cs</Link>
    </Compile>
    <Compile Include="ByteArrayContentTest.cs" />
    <Compile Include="ChannelBindingAwareContent.cs" />
    <Compile Include="DribbleStream.cs" />
    <Compile Include="CustomContent.cs" />
    <Compile Include="DelegatingHandlerTest.cs" />
    <Compile Include="FakeDiagnosticSourceListenerObserver.cs" />
    <Compile Include="FormUrlEncodedContentTest.cs" />
    <Compile Include="HttpClientHandlerTest.Authentication.cs" />
    <Compile Include="HttpClientHandlerTest.AutoRedirect.cs" />
    <Compile Include="HttpClientHandlerTest.cs" />
    <Compile Include="HttpClientHandlerTest.Cancellation.cs" />
    <Compile Include="HttpClientHandlerTest.ClientCertificates.cs" />
    <Compile Include="HttpClientHandlerTest.Asynchrony.cs" />
    <Compile Include="HttpClientHandlerTest.DefaultProxyCredentials.cs" />
    <Compile Include="HttpClientHandlerTest.Proxy.cs" />
    <Compile Include="HttpClientHandlerTest.ResponseDrain.cs" />
    <Compile Include="HttpClientHandlerTest.MaxConnectionsPerServer.cs" />
    <Compile Include="HttpClientHandlerTest.MaxResponseHeadersLength.cs" />
    <Compile Include="HttpClientHandlerTest.ServerCertificates.cs" />
    <Compile Include="HttpClientHandlerTest.ServerCertificates.Unix.cs" Condition="'$(TargetsUnix)' == 'true'" />
    <Compile Include="HttpClientHandlerTest.ServerCertificates.Windows.cs" Condition="'$(TargetsWindows)' == 'true'" />
    <Compile Include="HttpClientHandlerTest.SslProtocols.cs" />
    <Compile Include="HttpClientHandlerTest.SslProtocols.Unix.cs" Condition="'$(TargetsUnix)' == 'true'" />
    <Compile Include="HttpClientHandlerTest.SslProtocols.Windows.cs" Condition="'$(TargetsWindows)' == 'true'" />
    <Compile Include="DiagnosticsTests.cs" />
    <Compile Include="HttpClientHandlerTestBase.cs" />
    <Compile Include="HttpClientTest.cs" />
    <Compile Include="HttpClientEKUTest.cs" />
    <Compile Include="HttpClient.SelectedSitesTest.cs" />
    <Compile Include="HttpContentTest.cs" />
    <Compile Include="HttpMessageInvokerTest.cs" />
    <Compile Include="HttpMethodTest.cs" />
    <Compile Include="HttpClientHandlerTest.Cookies.cs" />
    <Compile Include="HttpClientHandlerTest.Headers.cs" />
    <Compile Include="HttpRetryProtocolTests.cs" />
    <Compile Include="IdnaProtocolTests.cs" />
    <Compile Include="HttpProtocolTests.cs" />
    <Compile Include="HttpRequestMessageTest.cs" />
    <Compile Include="HttpResponseMessageTest.cs" />
    <Compile Include="MessageProcessingHandlerTest.cs" />
    <Compile Include="MultipartContentTest.cs" />
    <Compile Include="MultipartFormDataContentTest.cs" />
    <Compile Include="PlatformHandlerTest.cs" />
    <Compile Include="PostScenarioTest.cs" />
    <Compile Include="RepeatedFlushContent.cs" />
    <Compile Include="ResponseStreamTest.cs" />
    <Compile Include="SchSendAuxRecordHttpTest.cs" />
    <Compile Include="StreamContentTest.cs" />
    <Compile Include="StringContentTest.cs" />
    <Compile Include="SyncBlockingContent.cs" />
    <Compile Include="TestHelper.cs" />
    <Compile Include="DefaultCredentialsTest.cs" />
  </ItemGroup>
  <ItemGroup Condition="'$(TargetGroup)' == 'netcoreapp'">
    <Compile Include="CustomContent.netcore.cs" />
    <Compile Include="HPackTest.cs" />
    <Compile Include="HttpClientTest.netcoreapp.cs" />
    <Compile Include="HttpClientHandlerTest.Http1.cs" />
    <Compile Include="HttpClientHandlerTest.Http2.cs" />
    <Compile Include="HttpClientHandlerTest.AcceptAllCerts.cs" />
    <Compile Include="HttpClientHandlerTest.Decompression.cs" />
    <Compile Include="HttpClientMiniStressTest.cs" />
    <Compile Include="HttpMethodTest.netcoreapp.cs" />
    <Compile Include="NtAuthTests.cs" />
    <Compile Include="ReadOnlyMemoryContentTest.cs" />
    <Compile Include="SocketsHttpHandlerTest.cs" />
<<<<<<< HEAD
    <Compile Include="HttpClientHandlerTest.Http1.cs" />
    <Compile Include="HttpClientHandlerTest.Http2.cs" />
    <Compile Include="CustomContent.netcore.cs" />
=======
>>>>>>> 8e5cacf4
    <Compile Include="$(CommonTestPath)\System\Net\Http\Http2Frames.cs">
      <Link>Common\System\Net\Http\Http2Frames.cs</Link>
    </Compile>
    <Compile Include="$(CommonTestPath)\System\Net\Http\Http2LoopbackServer.cs">
      <Link>Common\System\Net\Http\Http2LoopbackServer.cs</Link>
    </Compile>
    <Compile Include="$(CommonTestPath)\System\Net\Http\Http2LoopbackConnection.cs">
      <Link>Common\System\Net\Http\Http2LoopbackConnection.cs</Link>
    </Compile>
    <Compile Include="$(CommonTestPath)\System\Net\Http\HuffmanDecoder.cs">
      <Link>Common\System\Net\Http\HuffmanDecoder.cs</Link>
    </Compile>
    <Compile Include="$(CommonTestPath)\System\Net\Http\HuffmanEncoder.cs">
      <Link>Common\System\Net\Http\HuffmanEncoder.cs</Link>
    </Compile>
  </ItemGroup>
  <ItemGroup Condition="'$(TargetGroup)' == 'uap'">
    <Reference Include="Windows" />
    <Compile Include="MultiInterfaceNonRewindableReadOnlyStream.cs" />
    <Compile Include="MultiInterfaceReadOnlyStream.cs" />
    <Compile Include="MultiInterfaceStreamContent.cs" />
    <Compile Include="PostScenarioUWPTest.cs" />
    <Compile Include="XUnitAssemblyAttributes.cs" />
  </ItemGroup>
  <ItemGroup>
    <PackageReference Include="System.Net.TestData" Version="$(SystemNetTestDataPackageVersion)" />
  </ItemGroup>
  <ItemGroup Condition="'$(TargetsOSX)'=='true'">
    <TestCommandLines Include="ulimit -Sn 4096" />
  </ItemGroup>
  <ItemGroup>
    <EmbeddedResource Include="SelectedSitesTest.txt">
      <Link>SelectedSitesTest.txt</Link>
    </EmbeddedResource>
  </ItemGroup>
</Project><|MERGE_RESOLUTION|>--- conflicted
+++ resolved
@@ -152,12 +152,6 @@
     <Compile Include="NtAuthTests.cs" />
     <Compile Include="ReadOnlyMemoryContentTest.cs" />
     <Compile Include="SocketsHttpHandlerTest.cs" />
-<<<<<<< HEAD
-    <Compile Include="HttpClientHandlerTest.Http1.cs" />
-    <Compile Include="HttpClientHandlerTest.Http2.cs" />
-    <Compile Include="CustomContent.netcore.cs" />
-=======
->>>>>>> 8e5cacf4
     <Compile Include="$(CommonTestPath)\System\Net\Http\Http2Frames.cs">
       <Link>Common\System\Net\Http\Http2Frames.cs</Link>
     </Compile>
