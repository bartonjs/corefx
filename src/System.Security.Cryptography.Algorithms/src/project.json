--- conflicted
+++ resolved
@@ -2,25 +2,8 @@
   "frameworks": {
     "netstandard1.7": {
       "dependencies": {
-<<<<<<< HEAD
-        "System.Collections": "4.3.0-beta-24522-03",
-        "System.Console": "4.3.0-beta-24522-03",
-        "System.Diagnostics.Contracts": "4.3.0-beta-24522-03",
-        "System.Diagnostics.Debug": "4.3.0-beta-24522-03",
-        "System.Diagnostics.Tools": "4.3.0-beta-24522-03",
-        "System.IO": "4.3.0-beta-24522-03",
-        "System.Resources.ResourceManager": "4.3.0-beta-24522-03",
-        "System.Runtime": "4.3.0-beta-24522-03",
-        "System.Text.Encoding": "4.3.0-beta-24522-03",
-        "System.Runtime.Extensions": "4.3.0-beta-24522-03",
-        "System.Runtime.InteropServices": "4.3.0-beta-24522-03",
-        "System.Runtime.Numerics": "4.3.0-beta-24522-03",
-        "System.Security.Cryptography.Primitives": "4.3.0-beta-24522-03",
-        "System.Security.Cryptography.Encoding": "4.3.0-beta-24522-03",
-        "System.Text.Encoding.Extensions": "4.3.0-beta-24522-03",
-        "System.Threading.Tasks": "4.3.0-beta-24522-03"
-=======
         "System.Collections": "4.4.0-beta-24619-02",
+        "System.Console": "4.4.0-beta-24619-02",
         "System.Diagnostics.Contracts": "4.4.0-beta-24619-02",
         "System.Diagnostics.Debug": "4.4.0-beta-24619-02",
         "System.Diagnostics.Tools": "4.4.0-beta-24619-02",
@@ -36,7 +19,6 @@
         "System.Security.Cryptography.Encoding": "4.4.0-beta-24619-02",
         "System.Text.Encoding.Extensions": "4.4.0-beta-24619-02",
         "System.Threading.Tasks": "4.4.0-beta-24619-02"
->>>>>>> be6c1b0e
       },
       "imports": [
         "dotnet5.8"
