--- conflicted
+++ resolved
@@ -26,12 +26,9 @@
     <Compile Include="CryptographicAttributeObjectCollectionTests.cs" />
     <Compile Include="Oids.cs" />
     <Compile Include="Pkcs9AttributeTests.cs" />
-<<<<<<< HEAD
     <Compile Include="Rfc3161\TimestampTokenInfoTests.cs" />
     <Compile Include="Rfc3161\TimestampTokenTestData.cs" />
     <Compile Include="Rfc3161\TimestampTokenTests.cs" />
-=======
->>>>>>> fc5ebeb4
     <Compile Include="SignedCms\CounterSigningDerOrder.cs" />
     <Compile Include="SignedCms\SignedCmsTests.cs" />
     <Compile Include="SignedCms\SignedCmsWholeDocumentTests.cs" />
