{
  "locked": true,
  "version": -9996,
  "targets": {
    "DNXCore,Version=v5.0": {
      "Microsoft.Win32.Primitives/4.0.0-beta-23127": {
        "dependencies": {
          "System.Runtime": "4.0.20-beta-23127",
          "System.Runtime.InteropServices": "4.0.20-beta-23127"
        },
        "compile": {
          "ref/dotnet/Microsoft.Win32.Primitives.dll": {}
        },
        "runtime": {
          "lib/dotnet/Microsoft.Win32.Primitives.dll": {}
        }
      },
      "System.Collections/4.0.10": {
        "dependencies": {
          "System.Runtime": "4.0.20"
        },
        "compile": {
          "ref/dotnet/System.Collections.dll": {}
        },
        "runtime": {
          "lib/DNXCore50/System.Collections.dll": {}
        }
      },
      "System.Console/4.0.0-beta-23127": {
        "dependencies": {
          "System.Runtime": "4.0.20-beta-23127",
          "System.Runtime.InteropServices": "4.0.20-beta-23127",
          "System.Resources.ResourceManager": "4.0.0-beta-23127",
          "System.IO.FileSystem.Primitives": "4.0.0-beta-23127",
          "System.IO": "4.0.10-beta-23127",
          "System.Threading.Tasks": "4.0.10-beta-23127",
          "System.Text.Encoding": "4.0.10-beta-23127",
          "System.Threading": "4.0.10-beta-23127",
          "System.Text.Encoding.Extensions": "4.0.10-beta-23127"
        },
        "compile": {
          "ref/dotnet/System.Console.dll": {}
        },
        "runtime": {
          "lib/DNXCore50/System.Console.dll": {}
        }
      },
      "System.Diagnostics.Contracts/4.0.0": {
        "dependencies": {
          "System.Runtime": "4.0.0"
        },
        "compile": {
          "ref/dotnet/System.Diagnostics.Contracts.dll": {}
        },
        "runtime": {
          "lib/DNXCore50/System.Diagnostics.Contracts.dll": {}
        }
      },
      "System.Diagnostics.Debug/4.0.10": {
        "dependencies": {
          "System.Runtime": "4.0.0"
        },
        "compile": {
          "ref/dotnet/System.Diagnostics.Debug.dll": {}
        },
        "runtime": {
          "lib/DNXCore50/System.Diagnostics.Debug.dll": {}
        }
      },
      "System.Globalization/4.0.10": {
        "dependencies": {
          "System.Runtime": "4.0.0"
        },
        "compile": {
          "ref/dotnet/System.Globalization.dll": {}
        },
        "runtime": {
          "lib/DNXCore50/System.Globalization.dll": {}
        }
      },
      "System.Globalization.Calendars/4.0.0": {
        "dependencies": {
          "System.Runtime": "4.0.0",
          "System.Globalization": "4.0.0"
        },
        "compile": {
          "ref/dotnet/System.Globalization.Calendars.dll": {}
        },
        "runtime": {
          "lib/DNXCore50/System.Globalization.Calendars.dll": {}
        }
      },
      "System.IO/4.0.10": {
        "dependencies": {
          "System.Runtime": "4.0.20",
          "System.Text.Encoding": "4.0.0",
          "System.Threading.Tasks": "4.0.0"
        },
        "compile": {
          "ref/dotnet/System.IO.dll": {}
        },
        "runtime": {
          "lib/DNXCore50/System.IO.dll": {}
        }
      },
      "System.IO.FileSystem/4.0.0": {
        "dependencies": {
          "System.Runtime": "4.0.20",
          "System.Runtime.InteropServices": "4.0.20",
          "System.Resources.ResourceManager": "4.0.0",
          "System.IO.FileSystem.Primitives": "4.0.0",
          "System.Runtime.Handles": "4.0.0",
          "System.Threading.Overlapped": "4.0.0",
          "System.Text.Encoding": "4.0.10",
          "System.IO": "4.0.10",
          "System.Collections": "4.0.10",
          "System.Threading.Tasks": "4.0.10",
          "System.Runtime.Extensions": "4.0.10",
          "System.Text.Encoding.Extensions": "4.0.10",
          "System.Threading": "4.0.10"
        },
        "compile": {
          "ref/dotnet/System.IO.FileSystem.dll": {}
        },
        "runtime": {
          "lib/DNXCore50/System.IO.FileSystem.dll": {}
        }
      },
      "System.IO.FileSystem.Primitives/4.0.0": {
        "dependencies": {
          "System.Runtime": "4.0.20"
        },
        "compile": {
          "ref/dotnet/System.IO.FileSystem.Primitives.dll": {}
        },
        "runtime": {
          "lib/dotnet/System.IO.FileSystem.Primitives.dll": {}
        }
      },
      "System.IO.FileSystem.Watcher/4.0.0-beta-23127": {
        "dependencies": {
          "System.Runtime": "4.0.20-beta-23127",
          "System.Resources.ResourceManager": "4.0.0-beta-23127",
          "System.IO.FileSystem": "4.0.0-beta-23127",
          "System.Threading.Overlapped": "4.0.0-beta-23127",
          "System.Runtime.Handles": "4.0.0-beta-23127",
          "Microsoft.Win32.Primitives": "4.0.0-beta-23127",
          "System.Runtime.Extensions": "4.0.10-beta-23127",
          "System.Threading": "4.0.10-beta-23127"
        },
        "compile": {
          "ref/dotnet/System.IO.FileSystem.Watcher.dll": {}
        },
        "runtime": {
          "lib/DNXCore50/System.IO.FileSystem.Watcher.dll": {}
        }
      },
      "System.Private.Uri/4.0.0": {
        "runtime": {
          "lib/DNXCore50/System.Private.Uri.dll": {}
        }
      },
      "System.Reflection/4.0.0": {
        "dependencies": {
          "System.IO": "4.0.0",
          "System.Reflection.Primitives": "4.0.0",
          "System.Runtime": "4.0.0"
        },
        "compile": {
          "ref/dotnet/System.Reflection.dll": {}
        }
      },
      "System.Reflection.Primitives/4.0.0": {
        "dependencies": {
          "System.Runtime": "4.0.0"
        },
        "compile": {
          "ref/dotnet/System.Reflection.Primitives.dll": {}
        },
        "runtime": {
          "lib/DNXCore50/System.Reflection.Primitives.dll": {}
        }
      },
      "System.Resources.ResourceManager/4.0.0": {
        "dependencies": {
          "System.Runtime": "4.0.0",
          "System.Reflection": "4.0.0",
          "System.Globalization": "4.0.0"
        },
        "compile": {
          "ref/dotnet/System.Resources.ResourceManager.dll": {}
        },
        "runtime": {
          "lib/DNXCore50/System.Resources.ResourceManager.dll": {}
        }
      },
      "System.Runtime/4.0.20": {
        "dependencies": {
          "System.Private.Uri": "4.0.0"
        },
        "compile": {
          "ref/dotnet/System.Runtime.dll": {}
        },
        "runtime": {
          "lib/DNXCore50/System.Runtime.dll": {}
        }
      },
      "System.Runtime.Extensions/4.0.10": {
        "dependencies": {
          "System.Runtime": "4.0.20"
        },
        "compile": {
          "ref/dotnet/System.Runtime.Extensions.dll": {}
        },
        "runtime": {
          "lib/DNXCore50/System.Runtime.Extensions.dll": {}
        }
      },
      "System.Runtime.Handles/4.0.0": {
        "dependencies": {
          "System.Runtime": "4.0.0"
        },
        "compile": {
          "ref/dotnet/System.Runtime.Handles.dll": {}
        },
        "runtime": {
          "lib/DNXCore50/System.Runtime.Handles.dll": {}
        }
      },
      "System.Runtime.InteropServices/4.0.20": {
        "dependencies": {
          "System.Runtime": "4.0.0",
          "System.Reflection": "4.0.0",
          "System.Reflection.Primitives": "4.0.0",
          "System.Runtime.Handles": "4.0.0"
        },
        "compile": {
          "ref/dotnet/System.Runtime.InteropServices.dll": {}
        },
        "runtime": {
          "lib/DNXCore50/System.Runtime.InteropServices.dll": {}
        }
      },
      "System.Runtime.Numerics/4.0.0": {
        "dependencies": {
          "System.Runtime": "4.0.20",
          "System.Resources.ResourceManager": "4.0.0",
          "System.Globalization": "4.0.10",
          "System.Runtime.Extensions": "4.0.10"
        },
        "compile": {
          "ref/dotnet/System.Runtime.Numerics.dll": {}
        },
        "runtime": {
          "lib/dotnet/System.Runtime.Numerics.dll": {}
        }
      },
      "System.Text.Encoding/4.0.10": {
        "dependencies": {
          "System.Runtime": "4.0.0"
        },
        "compile": {
          "ref/dotnet/System.Text.Encoding.dll": {}
        },
        "runtime": {
          "lib/DNXCore50/System.Text.Encoding.dll": {}
        }
      },
      "System.Text.Encoding.Extensions/4.0.10": {
        "dependencies": {
          "System.Runtime": "4.0.0",
          "System.Text.Encoding": "4.0.10"
        },
        "compile": {
          "ref/dotnet/System.Text.Encoding.Extensions.dll": {}
        },
        "runtime": {
          "lib/DNXCore50/System.Text.Encoding.Extensions.dll": {}
        }
      },
      "System.Threading/4.0.10": {
        "dependencies": {
          "System.Runtime": "4.0.0",
          "System.Threading.Tasks": "4.0.0"
        },
        "compile": {
          "ref/dotnet/System.Threading.dll": {}
        },
        "runtime": {
          "lib/DNXCore50/System.Threading.dll": {}
        }
      },
      "System.Threading.Overlapped/4.0.0": {
        "dependencies": {
          "System.Runtime": "4.0.0",
          "System.Runtime.Handles": "4.0.0"
        },
        "compile": {
          "ref/dotnet/System.Threading.Overlapped.dll": {}
        },
        "runtime": {
          "lib/DNXCore50/System.Threading.Overlapped.dll": {}
        }
      },
      "System.Threading.Tasks/4.0.10": {
        "dependencies": {
          "System.Runtime": "4.0.0"
        },
        "compile": {
          "ref/dotnet/System.Threading.Tasks.dll": {}
        },
        "runtime": {
          "lib/DNXCore50/System.Threading.Tasks.dll": {}
        }
      }
    }
  },
  "libraries": {
    "Microsoft.Win32.Primitives/4.0.0-beta-23127": {
      "serviceable": true,
      "sha512": "RhBDkPQpFEEx6gHmNlge7eG9up6U0lC41Sbgh8ugosNeputVZRzbskXMOPkgNz3I5FMU/E+g0YuJB/T8K0Slhg==",
      "files": [
        "Microsoft.Win32.Primitives.4.0.0-beta-23127.nupkg",
        "Microsoft.Win32.Primitives.4.0.0-beta-23127.nupkg.sha512",
        "Microsoft.Win32.Primitives.nuspec",
        "lib/dotnet/Microsoft.Win32.Primitives.dll",
        "lib/MonoAndroid10/_._",
        "lib/MonoTouch10/_._",
        "lib/net46/Microsoft.Win32.Primitives.dll",
        "lib/xamarinios10/_._",
        "lib/xamarinmac20/_._",
        "ref/dotnet/Microsoft.Win32.Primitives.dll",
        "ref/dotnet/Microsoft.Win32.Primitives.xml",
        "ref/dotnet/de/Microsoft.Win32.Primitives.xml",
        "ref/dotnet/es/Microsoft.Win32.Primitives.xml",
        "ref/dotnet/fr/Microsoft.Win32.Primitives.xml",
        "ref/dotnet/it/Microsoft.Win32.Primitives.xml",
        "ref/dotnet/ja/Microsoft.Win32.Primitives.xml",
        "ref/dotnet/ko/Microsoft.Win32.Primitives.xml",
        "ref/dotnet/ru/Microsoft.Win32.Primitives.xml",
        "ref/dotnet/zh-hans/Microsoft.Win32.Primitives.xml",
        "ref/dotnet/zh-hant/Microsoft.Win32.Primitives.xml",
        "ref/MonoAndroid10/_._",
        "ref/MonoTouch10/_._",
        "ref/net46/Microsoft.Win32.Primitives.dll",
        "ref/xamarinios10/_._",
        "ref/xamarinmac20/_._"
      ]
    },
    "System.Collections/4.0.10": {
      "serviceable": true,
      "sha512": "ux6ilcZZjV/Gp7JEZpe+2V1eTueq6NuoGRM3eZCFuPM25hLVVgCRuea6STW8hvqreIOE59irJk5/ovpA5xQipw==",
      "files": [
        "System.Collections.4.0.10.nupkg",
        "System.Collections.4.0.10.nupkg.sha512",
        "System.Collections.nuspec",
        "lib/DNXCore50/System.Collections.dll",
        "lib/MonoAndroid10/_._",
        "lib/MonoTouch10/_._",
        "lib/net46/_._",
        "lib/netcore50/System.Collections.dll",
        "lib/xamarinios10/_._",
        "lib/xamarinmac20/_._",
        "ref/dotnet/System.Collections.dll",
        "ref/dotnet/System.Collections.xml",
        "ref/dotnet/de/System.Collections.xml",
        "ref/dotnet/es/System.Collections.xml",
        "ref/dotnet/fr/System.Collections.xml",
        "ref/dotnet/it/System.Collections.xml",
        "ref/dotnet/ja/System.Collections.xml",
        "ref/dotnet/ko/System.Collections.xml",
        "ref/dotnet/ru/System.Collections.xml",
        "ref/dotnet/zh-hans/System.Collections.xml",
        "ref/dotnet/zh-hant/System.Collections.xml",
        "ref/MonoAndroid10/_._",
        "ref/MonoTouch10/_._",
        "ref/net46/_._",
        "ref/xamarinios10/_._",
        "ref/xamarinmac20/_._",
        "runtimes/win8-aot/lib/netcore50/System.Collections.dll"
      ]
    },
    "System.Console/4.0.0-beta-23127": {
      "serviceable": true,
      "sha512": "J207OFVXbTmAKQBwRuJL398Qisxqu4ajRG4eKgV3g3CkCP2laSyxziLVIc0mQuzNyX4UMfUkUKM1gMyeHaikBA==",
      "files": [
        "System.Console.4.0.0-beta-23127.nupkg",
        "System.Console.4.0.0-beta-23127.nupkg.sha512",
        "System.Console.nuspec",
        "lib/DNXCore50/System.Console.dll",
        "lib/MonoAndroid10/_._",
        "lib/MonoTouch10/_._",
        "lib/net46/System.Console.dll",
        "lib/xamarinios10/_._",
        "lib/xamarinmac20/_._",
        "ref/dotnet/System.Console.dll",
        "ref/dotnet/System.Console.xml",
        "ref/dotnet/de/System.Console.xml",
        "ref/dotnet/es/System.Console.xml",
        "ref/dotnet/fr/System.Console.xml",
        "ref/dotnet/it/System.Console.xml",
        "ref/dotnet/ja/System.Console.xml",
        "ref/dotnet/ko/System.Console.xml",
        "ref/dotnet/ru/System.Console.xml",
        "ref/dotnet/zh-hans/System.Console.xml",
        "ref/dotnet/zh-hant/System.Console.xml",
        "ref/MonoAndroid10/_._",
        "ref/MonoTouch10/_._",
        "ref/net46/System.Console.dll",
        "ref/xamarinios10/_._",
        "ref/xamarinmac20/_._"
      ]
    },
    "System.Diagnostics.Contracts/4.0.0": {
      "sha512": "lMc7HNmyIsu0pKTdA4wf+FMq5jvouUd+oUpV4BdtyqoV0Pkbg9u/7lTKFGqpjZRQosWHq1+B32Lch2wf4AmloA==",
      "files": [
        "System.Diagnostics.Contracts.4.0.0.nupkg",
        "System.Diagnostics.Contracts.4.0.0.nupkg.sha512",
        "System.Diagnostics.Contracts.nuspec",
        "lib/DNXCore50/System.Diagnostics.Contracts.dll",
        "lib/net45/_._",
        "lib/netcore50/System.Diagnostics.Contracts.dll",
        "lib/win8/_._",
        "lib/wp80/_._",
        "lib/wpa81/_._",
        "ref/dotnet/System.Diagnostics.Contracts.dll",
        "ref/dotnet/System.Diagnostics.Contracts.xml",
        "ref/dotnet/de/System.Diagnostics.Contracts.xml",
        "ref/dotnet/es/System.Diagnostics.Contracts.xml",
        "ref/dotnet/fr/System.Diagnostics.Contracts.xml",
        "ref/dotnet/it/System.Diagnostics.Contracts.xml",
        "ref/dotnet/ja/System.Diagnostics.Contracts.xml",
        "ref/dotnet/ko/System.Diagnostics.Contracts.xml",
        "ref/dotnet/ru/System.Diagnostics.Contracts.xml",
        "ref/dotnet/zh-hans/System.Diagnostics.Contracts.xml",
        "ref/dotnet/zh-hant/System.Diagnostics.Contracts.xml",
        "ref/net45/_._",
        "ref/netcore50/System.Diagnostics.Contracts.dll",
        "ref/netcore50/System.Diagnostics.Contracts.xml",
        "ref/win8/_._",
        "ref/wp80/_._",
        "ref/wpa81/_._",
        "runtimes/win8-aot/lib/netcore50/System.Diagnostics.Contracts.dll"
      ]
    },
    "System.Diagnostics.Debug/4.0.10": {
      "serviceable": true,
      "sha512": "pi2KthuvI2LWV2c2V+fwReDsDiKpNl040h6DcwFOb59SafsPT/V1fCy0z66OKwysurJkBMmp5j5CBe3Um+ub0g==",
      "files": [
        "System.Diagnostics.Debug.4.0.10.nupkg",
        "System.Diagnostics.Debug.4.0.10.nupkg.sha512",
        "System.Diagnostics.Debug.nuspec",
        "lib/DNXCore50/System.Diagnostics.Debug.dll",
        "lib/MonoAndroid10/_._",
        "lib/MonoTouch10/_._",
        "lib/net46/_._",
        "lib/netcore50/System.Diagnostics.Debug.dll",
        "lib/xamarinios10/_._",
        "lib/xamarinmac20/_._",
        "ref/dotnet/System.Diagnostics.Debug.dll",
        "ref/dotnet/System.Diagnostics.Debug.xml",
        "ref/dotnet/de/System.Diagnostics.Debug.xml",
        "ref/dotnet/es/System.Diagnostics.Debug.xml",
        "ref/dotnet/fr/System.Diagnostics.Debug.xml",
        "ref/dotnet/it/System.Diagnostics.Debug.xml",
        "ref/dotnet/ja/System.Diagnostics.Debug.xml",
        "ref/dotnet/ko/System.Diagnostics.Debug.xml",
        "ref/dotnet/ru/System.Diagnostics.Debug.xml",
        "ref/dotnet/zh-hans/System.Diagnostics.Debug.xml",
        "ref/dotnet/zh-hant/System.Diagnostics.Debug.xml",
        "ref/MonoAndroid10/_._",
        "ref/MonoTouch10/_._",
        "ref/net46/_._",
        "ref/xamarinios10/_._",
        "ref/xamarinmac20/_._",
        "runtimes/win8-aot/lib/netcore50/System.Diagnostics.Debug.dll"
      ]
    },
    "System.Globalization/4.0.10": {
      "sha512": "kzRtbbCNAxdafFBDogcM36ehA3th8c1PGiz8QRkZn8O5yMBorDHSK8/TGJPYOaCS5zdsGk0u9qXHnW91nqy7fw==",
      "files": [
        "System.Globalization.4.0.10.nupkg",
        "System.Globalization.4.0.10.nupkg.sha512",
        "System.Globalization.nuspec",
        "lib/DNXCore50/System.Globalization.dll",
        "lib/MonoAndroid10/_._",
        "lib/MonoTouch10/_._",
        "lib/net46/_._",
        "lib/netcore50/System.Globalization.dll",
        "lib/xamarinios10/_._",
        "lib/xamarinmac20/_._",
        "ref/dotnet/System.Globalization.dll",
        "ref/dotnet/System.Globalization.xml",
        "ref/dotnet/de/System.Globalization.xml",
        "ref/dotnet/es/System.Globalization.xml",
        "ref/dotnet/fr/System.Globalization.xml",
        "ref/dotnet/it/System.Globalization.xml",
        "ref/dotnet/ja/System.Globalization.xml",
        "ref/dotnet/ko/System.Globalization.xml",
        "ref/dotnet/ru/System.Globalization.xml",
        "ref/dotnet/zh-hans/System.Globalization.xml",
        "ref/dotnet/zh-hant/System.Globalization.xml",
        "ref/MonoAndroid10/_._",
        "ref/MonoTouch10/_._",
        "ref/net46/_._",
        "ref/xamarinios10/_._",
        "ref/xamarinmac20/_._",
        "runtimes/win8-aot/lib/netcore50/System.Globalization.dll"
      ]
    },
    "System.Globalization.Calendars/4.0.0": {
      "sha512": "cL6WrdGKnNBx9W/iTr+jbffsEO4RLjEtOYcpVSzPNDoli6X5Q6bAfWtJYbJNOPi8Q0fXgBEvKK1ncFL/3FTqlA==",
      "files": [
        "System.Globalization.Calendars.4.0.0.nupkg",
        "System.Globalization.Calendars.4.0.0.nupkg.sha512",
        "System.Globalization.Calendars.nuspec",
        "lib/DNXCore50/System.Globalization.Calendars.dll",
        "lib/MonoAndroid10/_._",
        "lib/MonoTouch10/_._",
        "lib/net46/System.Globalization.Calendars.dll",
        "lib/netcore50/System.Globalization.Calendars.dll",
        "lib/xamarinios10/_._",
        "lib/xamarinmac20/_._",
        "ref/dotnet/System.Globalization.Calendars.dll",
        "ref/dotnet/System.Globalization.Calendars.xml",
        "ref/dotnet/de/System.Globalization.Calendars.xml",
        "ref/dotnet/es/System.Globalization.Calendars.xml",
        "ref/dotnet/fr/System.Globalization.Calendars.xml",
        "ref/dotnet/it/System.Globalization.Calendars.xml",
        "ref/dotnet/ja/System.Globalization.Calendars.xml",
        "ref/dotnet/ko/System.Globalization.Calendars.xml",
        "ref/dotnet/ru/System.Globalization.Calendars.xml",
        "ref/dotnet/zh-hans/System.Globalization.Calendars.xml",
        "ref/dotnet/zh-hant/System.Globalization.Calendars.xml",
        "ref/MonoAndroid10/_._",
        "ref/MonoTouch10/_._",
        "ref/net46/System.Globalization.Calendars.dll",
        "ref/xamarinios10/_._",
        "ref/xamarinmac20/_._",
        "runtimes/win8-aot/lib/netcore50/System.Globalization.Calendars.dll"
      ]
    },
    "System.IO/4.0.10": {
      "serviceable": true,
      "sha512": "kghf1CeYT+W2lw8a50/GxFz5HR9t6RkL4BvjxtTp1NxtEFWywnMA9W8FH/KYXiDNThcw9u/GOViDON4iJFGXIQ==",
      "files": [
        "System.IO.4.0.10.nupkg",
        "System.IO.4.0.10.nupkg.sha512",
        "System.IO.nuspec",
        "lib/DNXCore50/System.IO.dll",
        "lib/MonoAndroid10/_._",
        "lib/MonoTouch10/_._",
        "lib/net46/_._",
        "lib/netcore50/System.IO.dll",
        "lib/xamarinios10/_._",
        "lib/xamarinmac20/_._",
        "ref/dotnet/System.IO.dll",
        "ref/dotnet/System.IO.xml",
        "ref/dotnet/de/System.IO.xml",
        "ref/dotnet/es/System.IO.xml",
        "ref/dotnet/fr/System.IO.xml",
        "ref/dotnet/it/System.IO.xml",
        "ref/dotnet/ja/System.IO.xml",
        "ref/dotnet/ko/System.IO.xml",
        "ref/dotnet/ru/System.IO.xml",
        "ref/dotnet/zh-hans/System.IO.xml",
        "ref/dotnet/zh-hant/System.IO.xml",
        "ref/MonoAndroid10/_._",
        "ref/MonoTouch10/_._",
        "ref/net46/_._",
        "ref/xamarinios10/_._",
        "ref/xamarinmac20/_._",
        "runtimes/win8-aot/lib/netcore50/System.IO.dll"
      ]
    },
    "System.IO.FileSystem/4.0.0": {
      "serviceable": true,
      "sha512": "eo05SPWfG+54UA0wxgRIYOuOslq+2QrJLXZaJDDsfLXG15OLguaItW39NYZTqUb4DeGOkU4R0wpOLOW4ynMUDQ==",
      "files": [
        "System.IO.FileSystem.4.0.0.nupkg",
        "System.IO.FileSystem.4.0.0.nupkg.sha512",
        "System.IO.FileSystem.nuspec",
        "lib/DNXCore50/System.IO.FileSystem.dll",
        "lib/MonoAndroid10/_._",
        "lib/MonoTouch10/_._",
        "lib/net46/System.IO.FileSystem.dll",
        "lib/netcore50/System.IO.FileSystem.dll",
        "lib/xamarinios10/_._",
        "lib/xamarinmac20/_._",
        "ref/dotnet/System.IO.FileSystem.dll",
        "ref/dotnet/System.IO.FileSystem.xml",
        "ref/dotnet/de/System.IO.FileSystem.xml",
        "ref/dotnet/es/System.IO.FileSystem.xml",
        "ref/dotnet/fr/System.IO.FileSystem.xml",
        "ref/dotnet/it/System.IO.FileSystem.xml",
        "ref/dotnet/ja/System.IO.FileSystem.xml",
        "ref/dotnet/ko/System.IO.FileSystem.xml",
        "ref/dotnet/ru/System.IO.FileSystem.xml",
        "ref/dotnet/zh-hans/System.IO.FileSystem.xml",
        "ref/dotnet/zh-hant/System.IO.FileSystem.xml",
        "ref/MonoAndroid10/_._",
        "ref/MonoTouch10/_._",
        "ref/net46/System.IO.FileSystem.dll",
        "ref/xamarinios10/_._",
        "ref/xamarinmac20/_._"
      ]
    },
    "System.IO.FileSystem.Primitives/4.0.0": {
      "serviceable": true,
      "sha512": "7pJUvYi/Yq3A5nagqCCiOw3+aJp3xXc/Cjr8dnJDnER3/6kX3LEencfqmXUcPl9+7OvRNyPMNhqsLAcMK6K/KA==",
      "files": [
        "System.IO.FileSystem.Primitives.4.0.0.nupkg",
        "System.IO.FileSystem.Primitives.4.0.0.nupkg.sha512",
        "System.IO.FileSystem.Primitives.nuspec",
        "lib/dotnet/System.IO.FileSystem.Primitives.dll",
        "lib/MonoAndroid10/_._",
        "lib/MonoTouch10/_._",
        "lib/net46/System.IO.FileSystem.Primitives.dll",
        "lib/xamarinios10/_._",
        "lib/xamarinmac20/_._",
        "ref/dotnet/System.IO.FileSystem.Primitives.dll",
        "ref/dotnet/System.IO.FileSystem.Primitives.xml",
        "ref/dotnet/de/System.IO.FileSystem.Primitives.xml",
        "ref/dotnet/es/System.IO.FileSystem.Primitives.xml",
        "ref/dotnet/fr/System.IO.FileSystem.Primitives.xml",
        "ref/dotnet/it/System.IO.FileSystem.Primitives.xml",
        "ref/dotnet/ja/System.IO.FileSystem.Primitives.xml",
        "ref/dotnet/ko/System.IO.FileSystem.Primitives.xml",
        "ref/dotnet/ru/System.IO.FileSystem.Primitives.xml",
        "ref/dotnet/zh-hans/System.IO.FileSystem.Primitives.xml",
        "ref/dotnet/zh-hant/System.IO.FileSystem.Primitives.xml",
        "ref/MonoAndroid10/_._",
        "ref/MonoTouch10/_._",
        "ref/net46/System.IO.FileSystem.Primitives.dll",
        "ref/xamarinios10/_._",
        "ref/xamarinmac20/_._"
      ]
    },
    "System.IO.FileSystem.Watcher/4.0.0-beta-23127": {
      "serviceable": true,
      "sha512": "WSayzShVRSzQCVUJE5Lj+SJopWf7963T25kDU1+47UwjPZ8NVxqtWq51JTt1nzt2t6UVgZB3wo+C95Kh5SzxhA==",
      "files": [
        "System.IO.FileSystem.Watcher.4.0.0-beta-23127.nupkg",
        "System.IO.FileSystem.Watcher.4.0.0-beta-23127.nupkg.sha512",
        "System.IO.FileSystem.Watcher.nuspec",
        "lib/DNXCore50/System.IO.FileSystem.Watcher.dll",
        "lib/MonoAndroid10/_._",
        "lib/MonoTouch10/_._",
        "lib/net46/System.IO.FileSystem.Watcher.dll",
        "lib/xamarinios10/_._",
        "lib/xamarinmac20/_._",
        "ref/dotnet/System.IO.FileSystem.Watcher.dll",
        "ref/dotnet/System.IO.FileSystem.Watcher.xml",
        "ref/dotnet/de/System.IO.FileSystem.Watcher.xml",
        "ref/dotnet/es/System.IO.FileSystem.Watcher.xml",
        "ref/dotnet/fr/System.IO.FileSystem.Watcher.xml",
        "ref/dotnet/it/System.IO.FileSystem.Watcher.xml",
        "ref/dotnet/ja/System.IO.FileSystem.Watcher.xml",
        "ref/dotnet/ko/System.IO.FileSystem.Watcher.xml",
        "ref/dotnet/ru/System.IO.FileSystem.Watcher.xml",
        "ref/dotnet/zh-hans/System.IO.FileSystem.Watcher.xml",
        "ref/dotnet/zh-hant/System.IO.FileSystem.Watcher.xml",
        "ref/MonoAndroid10/_._",
        "ref/MonoTouch10/_._",
        "ref/net46/System.IO.FileSystem.Watcher.dll",
        "ref/xamarinios10/_._",
        "ref/xamarinmac20/_._"
      ]
    },
    "System.Private.Uri/4.0.0": {
      "serviceable": true,
      "sha512": "CtuxaCKcRIvPcsqquVl3mPp79EDZPMr2UogfiFCxCs+t2z1VjbpQsKNs1GHZ8VQetqbk1mr0V1yAfMe6y8CHDA==",
      "files": [
        "System.Private.Uri.4.0.0.nupkg",
        "System.Private.Uri.4.0.0.nupkg.sha512",
        "System.Private.Uri.nuspec",
        "lib/DNXCore50/System.Private.Uri.dll",
        "lib/netcore50/System.Private.Uri.dll",
        "ref/dnxcore50/_._",
        "ref/netcore50/_._",
        "runtimes/win8-aot/lib/netcore50/System.Private.Uri.dll"
      ]
    },
    "System.Reflection/4.0.0": {
      "sha512": "g96Rn8XuG7y4VfxPj/jnXroRJdQ8L3iN3k3zqsuzk4k3Nq4KMXARYiIO4BLW4GwX06uQpuYwRMcAC/aF117knQ==",
      "files": [
        "License.rtf",
        "System.Reflection.4.0.0.nupkg",
        "System.Reflection.4.0.0.nupkg.sha512",
        "System.Reflection.nuspec",
        "lib/MonoAndroid10/_._",
        "lib/MonoTouch10/_._",
        "lib/net45/_._",
        "lib/win8/_._",
        "lib/wp80/_._",
        "lib/wpa81/_._",
        "lib/xamarinios10/_._",
        "lib/xamarinmac20/_._",
        "ref/dotnet/System.Reflection.dll",
        "ref/dotnet/System.Reflection.xml",
        "ref/dotnet/de/System.Reflection.xml",
        "ref/dotnet/es/System.Reflection.xml",
        "ref/dotnet/fr/System.Reflection.xml",
        "ref/dotnet/it/System.Reflection.xml",
        "ref/dotnet/ja/System.Reflection.xml",
        "ref/dotnet/ko/System.Reflection.xml",
        "ref/dotnet/ru/System.Reflection.xml",
        "ref/dotnet/zh-hans/System.Reflection.xml",
        "ref/dotnet/zh-hant/System.Reflection.xml",
        "ref/MonoAndroid10/_._",
        "ref/MonoTouch10/_._",
        "ref/net45/_._",
        "ref/netcore50/System.Reflection.dll",
        "ref/netcore50/System.Reflection.xml",
        "ref/netcore50/de/System.Reflection.xml",
        "ref/netcore50/es/System.Reflection.xml",
        "ref/netcore50/fr/System.Reflection.xml",
        "ref/netcore50/it/System.Reflection.xml",
        "ref/netcore50/ja/System.Reflection.xml",
        "ref/netcore50/ko/System.Reflection.xml",
        "ref/netcore50/ru/System.Reflection.xml",
        "ref/netcore50/zh-hans/System.Reflection.xml",
        "ref/netcore50/zh-hant/System.Reflection.xml",
        "ref/win8/_._",
        "ref/wp80/_._",
        "ref/wpa81/_._",
        "ref/xamarinios10/_._",
        "ref/xamarinmac20/_._"
      ]
    },
    "System.Reflection.Primitives/4.0.0": {
      "serviceable": true,
      "sha512": "n9S0XpKv2ruc17FSnaiX6nV47VfHTZ1wLjKZlAirUZCvDQCH71mVp+Ohabn0xXLh5pK2PKp45HCxkqu5Fxn/lA==",
      "files": [
        "System.Reflection.Primitives.4.0.0.nupkg",
        "System.Reflection.Primitives.4.0.0.nupkg.sha512",
        "System.Reflection.Primitives.nuspec",
        "lib/DNXCore50/System.Reflection.Primitives.dll",
        "lib/net45/_._",
        "lib/netcore50/System.Reflection.Primitives.dll",
        "lib/win8/_._",
        "lib/wp80/_._",
        "lib/wpa81/_._",
        "ref/dotnet/System.Reflection.Primitives.dll",
        "ref/dotnet/System.Reflection.Primitives.xml",
        "ref/dotnet/de/System.Reflection.Primitives.xml",
        "ref/dotnet/es/System.Reflection.Primitives.xml",
        "ref/dotnet/fr/System.Reflection.Primitives.xml",
        "ref/dotnet/it/System.Reflection.Primitives.xml",
        "ref/dotnet/ja/System.Reflection.Primitives.xml",
        "ref/dotnet/ko/System.Reflection.Primitives.xml",
        "ref/dotnet/ru/System.Reflection.Primitives.xml",
        "ref/dotnet/zh-hans/System.Reflection.Primitives.xml",
        "ref/dotnet/zh-hant/System.Reflection.Primitives.xml",
        "ref/net45/_._",
        "ref/netcore50/System.Reflection.Primitives.dll",
        "ref/netcore50/System.Reflection.Primitives.xml",
        "ref/win8/_._",
        "ref/wp80/_._",
        "ref/wpa81/_._",
        "runtimes/win8-aot/lib/netcore50/System.Reflection.Primitives.dll"
      ]
    },
    "System.Resources.ResourceManager/4.0.0": {
      "serviceable": true,
      "sha512": "qmqeZ4BJgjfU+G2JbrZt4Dk1LsMxO4t+f/9HarNY6w8pBgweO6jT+cknUH7c3qIrGvyUqraBhU45Eo6UtA0fAw==",
      "files": [
        "System.Resources.ResourceManager.4.0.0.nupkg",
        "System.Resources.ResourceManager.4.0.0.nupkg.sha512",
        "System.Resources.ResourceManager.nuspec",
        "lib/DNXCore50/System.Resources.ResourceManager.dll",
        "lib/net45/_._",
        "lib/netcore50/System.Resources.ResourceManager.dll",
        "lib/win8/_._",
        "lib/wp80/_._",
        "lib/wpa81/_._",
        "ref/dotnet/System.Resources.ResourceManager.dll",
        "ref/dotnet/System.Resources.ResourceManager.xml",
        "ref/dotnet/de/System.Resources.ResourceManager.xml",
        "ref/dotnet/es/System.Resources.ResourceManager.xml",
        "ref/dotnet/fr/System.Resources.ResourceManager.xml",
        "ref/dotnet/it/System.Resources.ResourceManager.xml",
        "ref/dotnet/ja/System.Resources.ResourceManager.xml",
        "ref/dotnet/ko/System.Resources.ResourceManager.xml",
        "ref/dotnet/ru/System.Resources.ResourceManager.xml",
        "ref/dotnet/zh-hans/System.Resources.ResourceManager.xml",
        "ref/dotnet/zh-hant/System.Resources.ResourceManager.xml",
        "ref/net45/_._",
        "ref/netcore50/System.Resources.ResourceManager.dll",
        "ref/netcore50/System.Resources.ResourceManager.xml",
        "ref/win8/_._",
        "ref/wp80/_._",
        "ref/wpa81/_._",
        "runtimes/win8-aot/lib/netcore50/System.Resources.ResourceManager.dll"
      ]
    },
    "System.Runtime/4.0.20": {
      "serviceable": true,
      "sha512": "X7N/9Bz7jVPorqdVFO86ns1sX6MlQM+WTxELtx+Z4VG45x9+LKmWH0GRqjgKprUnVuwmfB9EJ9DQng14Z7/zwg==",
      "files": [
        "System.Runtime.4.0.20.nupkg",
        "System.Runtime.4.0.20.nupkg.sha512",
        "System.Runtime.nuspec",
        "lib/DNXCore50/System.Runtime.dll",
        "lib/MonoAndroid10/_._",
        "lib/MonoTouch10/_._",
        "lib/net46/_._",
        "lib/netcore50/System.Runtime.dll",
        "lib/xamarinios10/_._",
        "lib/xamarinmac20/_._",
        "ref/dotnet/System.Runtime.dll",
        "ref/dotnet/System.Runtime.xml",
        "ref/dotnet/de/System.Runtime.xml",
        "ref/dotnet/es/System.Runtime.xml",
        "ref/dotnet/fr/System.Runtime.xml",
        "ref/dotnet/it/System.Runtime.xml",
        "ref/dotnet/ja/System.Runtime.xml",
        "ref/dotnet/ko/System.Runtime.xml",
        "ref/dotnet/ru/System.Runtime.xml",
        "ref/dotnet/zh-hans/System.Runtime.xml",
        "ref/dotnet/zh-hant/System.Runtime.xml",
        "ref/MonoAndroid10/_._",
        "ref/MonoTouch10/_._",
        "ref/net46/_._",
        "ref/xamarinios10/_._",
        "ref/xamarinmac20/_._",
        "runtimes/win8-aot/lib/netcore50/System.Runtime.dll"
      ]
    },
    "System.Runtime.Extensions/4.0.10": {
      "serviceable": true,
      "sha512": "5dsEwf3Iml7d5OZeT20iyOjT+r+okWpN7xI2v+R4cgd3WSj4DeRPTvPFjDpacbVW4skCAZ8B9hxXJYgkCFKJ1A==",
      "files": [
        "System.Runtime.Extensions.4.0.10.nupkg",
        "System.Runtime.Extensions.4.0.10.nupkg.sha512",
        "System.Runtime.Extensions.nuspec",
        "lib/DNXCore50/System.Runtime.Extensions.dll",
        "lib/MonoAndroid10/_._",
        "lib/MonoTouch10/_._",
        "lib/net46/_._",
        "lib/netcore50/System.Runtime.Extensions.dll",
        "lib/xamarinios10/_._",
        "lib/xamarinmac20/_._",
        "ref/dotnet/System.Runtime.Extensions.dll",
        "ref/dotnet/System.Runtime.Extensions.xml",
        "ref/dotnet/de/System.Runtime.Extensions.xml",
        "ref/dotnet/es/System.Runtime.Extensions.xml",
        "ref/dotnet/fr/System.Runtime.Extensions.xml",
        "ref/dotnet/it/System.Runtime.Extensions.xml",
        "ref/dotnet/ja/System.Runtime.Extensions.xml",
        "ref/dotnet/ko/System.Runtime.Extensions.xml",
        "ref/dotnet/ru/System.Runtime.Extensions.xml",
        "ref/dotnet/zh-hans/System.Runtime.Extensions.xml",
        "ref/dotnet/zh-hant/System.Runtime.Extensions.xml",
        "ref/MonoAndroid10/_._",
        "ref/MonoTouch10/_._",
        "ref/net46/_._",
        "ref/xamarinios10/_._",
        "ref/xamarinmac20/_._",
        "runtimes/win8-aot/lib/netcore50/System.Runtime.Extensions.dll"
      ]
    },
    "System.Runtime.Handles/4.0.0": {
      "serviceable": true,
      "sha512": "638VhpRq63tVcQ6HDb3um3R/J2BtR1Sa96toHo6PcJGPXEPEsleCuqhBgX2gFCz0y0qkutANwW6VPPY5wQu1XQ==",
      "files": [
        "System.Runtime.Handles.4.0.0.nupkg",
        "System.Runtime.Handles.4.0.0.nupkg.sha512",
        "System.Runtime.Handles.nuspec",
        "lib/DNXCore50/System.Runtime.Handles.dll",
        "lib/MonoAndroid10/_._",
        "lib/MonoTouch10/_._",
        "lib/net46/_._",
        "lib/netcore50/System.Runtime.Handles.dll",
        "lib/xamarinios10/_._",
        "lib/xamarinmac20/_._",
        "ref/dotnet/System.Runtime.Handles.dll",
        "ref/dotnet/System.Runtime.Handles.xml",
        "ref/dotnet/de/System.Runtime.Handles.xml",
        "ref/dotnet/es/System.Runtime.Handles.xml",
        "ref/dotnet/fr/System.Runtime.Handles.xml",
        "ref/dotnet/it/System.Runtime.Handles.xml",
        "ref/dotnet/ja/System.Runtime.Handles.xml",
        "ref/dotnet/ko/System.Runtime.Handles.xml",
        "ref/dotnet/ru/System.Runtime.Handles.xml",
        "ref/dotnet/zh-hans/System.Runtime.Handles.xml",
        "ref/dotnet/zh-hant/System.Runtime.Handles.xml",
        "ref/MonoAndroid10/_._",
        "ref/MonoTouch10/_._",
        "ref/net46/_._",
        "ref/xamarinios10/_._",
        "ref/xamarinmac20/_._",
        "runtimes/win8-aot/lib/netcore50/System.Runtime.Handles.dll"
      ]
    },
    "System.Runtime.InteropServices/4.0.20": {
      "serviceable": true,
      "sha512": "ZgDyBYfEnjWoz/viS6VOswA6XOkDSH2DzgbpczbW50RywhnCgTl+w3JEvtAiOGyIh8cyx1NJq80jsNBSUr8Pig==",
      "files": [
        "System.Runtime.InteropServices.4.0.20.nupkg",
        "System.Runtime.InteropServices.4.0.20.nupkg.sha512",
        "System.Runtime.InteropServices.nuspec",
        "lib/DNXCore50/System.Runtime.InteropServices.dll",
        "lib/MonoAndroid10/_._",
        "lib/MonoTouch10/_._",
        "lib/net46/_._",
        "lib/netcore50/System.Runtime.InteropServices.dll",
        "lib/xamarinios10/_._",
        "lib/xamarinmac20/_._",
        "ref/dotnet/System.Runtime.InteropServices.dll",
        "ref/dotnet/System.Runtime.InteropServices.xml",
        "ref/dotnet/de/System.Runtime.InteropServices.xml",
        "ref/dotnet/es/System.Runtime.InteropServices.xml",
        "ref/dotnet/fr/System.Runtime.InteropServices.xml",
        "ref/dotnet/it/System.Runtime.InteropServices.xml",
        "ref/dotnet/ja/System.Runtime.InteropServices.xml",
        "ref/dotnet/ko/System.Runtime.InteropServices.xml",
        "ref/dotnet/ru/System.Runtime.InteropServices.xml",
        "ref/dotnet/zh-hans/System.Runtime.InteropServices.xml",
        "ref/dotnet/zh-hant/System.Runtime.InteropServices.xml",
        "ref/MonoAndroid10/_._",
        "ref/MonoTouch10/_._",
        "ref/net46/_._",
        "ref/xamarinios10/_._",
        "ref/xamarinmac20/_._",
        "runtimes/win8-aot/lib/netcore50/System.Runtime.InteropServices.dll"
      ]
    },
    "System.Runtime.Numerics/4.0.0": {
      "serviceable": true,
      "sha512": "aAYGEOE01nabQLufQ4YO8WuSyZzOqGcksi8m1BRW8ppkmssR7en8TqiXcBkB2gTkCnKG/Ai2NQY8CgdmgZw/fw==",
      "files": [
        "System.Runtime.Numerics.4.0.0.nupkg",
        "System.Runtime.Numerics.4.0.0.nupkg.sha512",
        "System.Runtime.Numerics.nuspec",
        "lib/dotnet/System.Runtime.Numerics.dll",
        "lib/net45/_._",
        "lib/netcore50/System.Runtime.Numerics.dll",
        "lib/win8/_._",
        "lib/wpa81/_._",
        "ref/dotnet/System.Runtime.Numerics.dll",
        "ref/dotnet/System.Runtime.Numerics.xml",
        "ref/dotnet/de/System.Runtime.Numerics.xml",
        "ref/dotnet/es/System.Runtime.Numerics.xml",
        "ref/dotnet/fr/System.Runtime.Numerics.xml",
        "ref/dotnet/it/System.Runtime.Numerics.xml",
        "ref/dotnet/ja/System.Runtime.Numerics.xml",
        "ref/dotnet/ko/System.Runtime.Numerics.xml",
        "ref/dotnet/ru/System.Runtime.Numerics.xml",
        "ref/dotnet/zh-hans/System.Runtime.Numerics.xml",
        "ref/dotnet/zh-hant/System.Runtime.Numerics.xml",
        "ref/net45/_._",
        "ref/netcore50/System.Runtime.Numerics.dll",
        "ref/netcore50/System.Runtime.Numerics.xml",
        "ref/win8/_._",
        "ref/wpa81/_._"
      ]
    },
    "System.Text.Encoding/4.0.10": {
      "sha512": "fNlSFgy4OuDlJrP9SFFxMlaLazq6ipv15sU5TiEgg9UCVnA/OgoVUfymFp4AOk1jOkW5SVxWbeeIUptcM+m/Vw==",
      "files": [
        "System.Text.Encoding.4.0.10.nupkg",
        "System.Text.Encoding.4.0.10.nupkg.sha512",
        "System.Text.Encoding.nuspec",
        "lib/DNXCore50/System.Text.Encoding.dll",
        "lib/MonoAndroid10/_._",
        "lib/MonoTouch10/_._",
        "lib/net46/_._",
        "lib/netcore50/System.Text.Encoding.dll",
        "lib/xamarinios10/_._",
        "lib/xamarinmac20/_._",
        "ref/dotnet/System.Text.Encoding.dll",
        "ref/dotnet/System.Text.Encoding.xml",
        "ref/dotnet/de/System.Text.Encoding.xml",
        "ref/dotnet/es/System.Text.Encoding.xml",
        "ref/dotnet/fr/System.Text.Encoding.xml",
        "ref/dotnet/it/System.Text.Encoding.xml",
        "ref/dotnet/ja/System.Text.Encoding.xml",
        "ref/dotnet/ko/System.Text.Encoding.xml",
        "ref/dotnet/ru/System.Text.Encoding.xml",
        "ref/dotnet/zh-hans/System.Text.Encoding.xml",
        "ref/dotnet/zh-hant/System.Text.Encoding.xml",
        "ref/MonoAndroid10/_._",
        "ref/MonoTouch10/_._",
        "ref/net46/_._",
        "ref/xamarinios10/_._",
        "ref/xamarinmac20/_._",
        "runtimes/win8-aot/lib/netcore50/System.Text.Encoding.dll"
      ]
    },
    "System.Text.Encoding.Extensions/4.0.10": {
      "sha512": "TZvlwXMxKo3bSRIcsWZLCIzIhLbvlz+mGeKYRZv/zUiSoQzGOwkYeBu6hOw2XPQgKqT0F4Rv8zqKdvmp2fWKYg==",
      "files": [
        "System.Text.Encoding.Extensions.4.0.10.nupkg",
        "System.Text.Encoding.Extensions.4.0.10.nupkg.sha512",
        "System.Text.Encoding.Extensions.nuspec",
        "lib/DNXCore50/System.Text.Encoding.Extensions.dll",
        "lib/MonoAndroid10/_._",
        "lib/MonoTouch10/_._",
        "lib/net46/_._",
        "lib/netcore50/System.Text.Encoding.Extensions.dll",
        "lib/xamarinios10/_._",
        "lib/xamarinmac20/_._",
        "ref/dotnet/System.Text.Encoding.Extensions.dll",
        "ref/dotnet/System.Text.Encoding.Extensions.xml",
        "ref/dotnet/de/System.Text.Encoding.Extensions.xml",
        "ref/dotnet/es/System.Text.Encoding.Extensions.xml",
        "ref/dotnet/fr/System.Text.Encoding.Extensions.xml",
        "ref/dotnet/it/System.Text.Encoding.Extensions.xml",
        "ref/dotnet/ja/System.Text.Encoding.Extensions.xml",
        "ref/dotnet/ko/System.Text.Encoding.Extensions.xml",
        "ref/dotnet/ru/System.Text.Encoding.Extensions.xml",
        "ref/dotnet/zh-hans/System.Text.Encoding.Extensions.xml",
        "ref/dotnet/zh-hant/System.Text.Encoding.Extensions.xml",
        "ref/MonoAndroid10/_._",
        "ref/MonoTouch10/_._",
        "ref/net46/_._",
        "ref/xamarinios10/_._",
        "ref/xamarinmac20/_._",
        "runtimes/win8-aot/lib/netcore50/System.Text.Encoding.Extensions.dll"
      ]
    },
    "System.Threading/4.0.10": {
      "serviceable": true,
      "sha512": "0w6pRxIEE7wuiOJeKabkDgeIKmqf4ER1VNrs6qFwHnooEE78yHwi/bKkg5Jo8/pzGLm0xQJw0nEmPXt1QBAIUA==",
      "files": [
        "System.Threading.4.0.10.nupkg",
        "System.Threading.4.0.10.nupkg.sha512",
        "System.Threading.nuspec",
        "lib/DNXCore50/System.Threading.dll",
        "lib/MonoAndroid10/_._",
        "lib/MonoTouch10/_._",
        "lib/net46/_._",
        "lib/netcore50/System.Threading.dll",
        "lib/xamarinios10/_._",
        "lib/xamarinmac20/_._",
        "ref/dotnet/System.Threading.dll",
        "ref/dotnet/System.Threading.xml",
        "ref/dotnet/de/System.Threading.xml",
        "ref/dotnet/es/System.Threading.xml",
        "ref/dotnet/fr/System.Threading.xml",
        "ref/dotnet/it/System.Threading.xml",
        "ref/dotnet/ja/System.Threading.xml",
        "ref/dotnet/ko/System.Threading.xml",
        "ref/dotnet/ru/System.Threading.xml",
        "ref/dotnet/zh-hans/System.Threading.xml",
        "ref/dotnet/zh-hant/System.Threading.xml",
        "ref/MonoAndroid10/_._",
        "ref/MonoTouch10/_._",
        "ref/net46/_._",
        "ref/xamarinios10/_._",
        "ref/xamarinmac20/_._",
        "runtimes/win8-aot/lib/netcore50/System.Threading.dll"
      ]
    },
    "System.Threading.Overlapped/4.0.0": {
      "serviceable": true,
      "sha512": "X5LuQFhM5FTqaez3eXKJ9CbfSGZ7wj6j4hSVtxct3zmwQXLqG95qoWdvILcgN7xtrDOBIFtpiyDg0vmoI0jE2A==",
      "files": [
        "System.Threading.Overlapped.4.0.0.nupkg",
        "System.Threading.Overlapped.4.0.0.nupkg.sha512",
        "System.Threading.Overlapped.nuspec",
        "lib/DNXCore50/System.Threading.Overlapped.dll",
        "lib/net46/System.Threading.Overlapped.dll",
        "lib/netcore50/System.Threading.Overlapped.dll",
        "ref/dotnet/System.Threading.Overlapped.dll",
        "ref/dotnet/System.Threading.Overlapped.xml",
        "ref/dotnet/de/System.Threading.Overlapped.xml",
        "ref/dotnet/es/System.Threading.Overlapped.xml",
        "ref/dotnet/fr/System.Threading.Overlapped.xml",
        "ref/dotnet/it/System.Threading.Overlapped.xml",
        "ref/dotnet/ja/System.Threading.Overlapped.xml",
        "ref/dotnet/ko/System.Threading.Overlapped.xml",
        "ref/dotnet/ru/System.Threading.Overlapped.xml",
        "ref/dotnet/zh-hans/System.Threading.Overlapped.xml",
        "ref/dotnet/zh-hant/System.Threading.Overlapped.xml",
        "ref/net46/System.Threading.Overlapped.dll"
      ]
    },
    "System.Threading.Tasks/4.0.10": {
      "serviceable": true,
      "sha512": "NOwJGDfk79jR0bnzosbXLVD/PdI8KzBeESoa3CofEM5v9R5EBfcI0Jyf18stx+0IYV9okmDIDxVtxq9TbnR9bQ==",
      "files": [
        "System.Threading.Tasks.4.0.10.nupkg",
        "System.Threading.Tasks.4.0.10.nupkg.sha512",
        "System.Threading.Tasks.nuspec",
        "lib/DNXCore50/System.Threading.Tasks.dll",
        "lib/MonoAndroid10/_._",
        "lib/MonoTouch10/_._",
        "lib/net46/_._",
        "lib/netcore50/System.Threading.Tasks.dll",
        "lib/xamarinios10/_._",
        "lib/xamarinmac20/_._",
        "ref/dotnet/System.Threading.Tasks.dll",
        "ref/dotnet/System.Threading.Tasks.xml",
        "ref/dotnet/de/System.Threading.Tasks.xml",
        "ref/dotnet/es/System.Threading.Tasks.xml",
        "ref/dotnet/fr/System.Threading.Tasks.xml",
        "ref/dotnet/it/System.Threading.Tasks.xml",
        "ref/dotnet/ja/System.Threading.Tasks.xml",
        "ref/dotnet/ko/System.Threading.Tasks.xml",
        "ref/dotnet/ru/System.Threading.Tasks.xml",
        "ref/dotnet/zh-hans/System.Threading.Tasks.xml",
        "ref/dotnet/zh-hant/System.Threading.Tasks.xml",
        "ref/MonoAndroid10/_._",
        "ref/MonoTouch10/_._",
        "ref/net46/_._",
        "ref/xamarinios10/_._",
        "ref/xamarinmac20/_._",
        "runtimes/win8-aot/lib/netcore50/System.Threading.Tasks.dll"
      ]
    }
  },
  "projectFileDependencyGroups": {
    "": [
<<<<<<< HEAD
      "System.Console >= 4.0.0-beta-*",
=======
      "System.Collections >= 4.0.10",
>>>>>>> cda0ae17
      "System.Diagnostics.Contracts >= 4.0.0",
      "System.Diagnostics.Debug >= 4.0.10",
      "System.Globalization.Calendars >= 4.0.0",
      "System.IO.FileSystem >= 4.0.0",
      "System.IO.FileSystem.Watcher >= 4.0.0-beta-*",
      "System.Resources.ResourceManager >= 4.0.0",
      "System.Runtime >= 4.0.20",
      "System.Runtime.InteropServices >= 4.0.20",
      "System.Runtime.Numerics >= 4.0.0",
      "System.Text.Encoding >= 4.0.10",
      "System.Threading >= 4.0.10"
    ],
    "DNXCore,Version=v5.0": []
  }
}<|MERGE_RESOLUTION|>--- conflicted
+++ resolved
@@ -1113,11 +1113,8 @@
   },
   "projectFileDependencyGroups": {
     "": [
-<<<<<<< HEAD
       "System.Console >= 4.0.0-beta-*",
-=======
       "System.Collections >= 4.0.10",
->>>>>>> cda0ae17
       "System.Diagnostics.Contracts >= 4.0.0",
       "System.Diagnostics.Debug >= 4.0.10",
       "System.Globalization.Calendars >= 4.0.0",
