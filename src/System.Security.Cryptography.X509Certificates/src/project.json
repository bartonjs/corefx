{
  "dependencies": {
<<<<<<< HEAD
    "System.Console": "4.0.0-beta-*",
=======
    "System.Collections": "4.0.10",
>>>>>>> cda0ae17
    "System.Diagnostics.Contracts": "4.0.0",
    "System.Diagnostics.Debug": "4.0.10",
    "System.Globalization.Calendars": "4.0.0",
    "System.IO.FileSystem": "4.0.0",
    "System.IO.FileSystem.Watcher": "4.0.0-beta-*",
    "System.Resources.ResourceManager": "4.0.0",
    "System.Runtime": "4.0.20",
    "System.Runtime.InteropServices": "4.0.20",
    "System.Runtime.Numerics": "4.0.0",
    "System.Text.Encoding": "4.0.10",
    "System.Threading": "4.0.10"
  },
  "frameworks": {
    "dnxcore50": {}
  }
}<|MERGE_RESOLUTION|>--- conflicted
+++ resolved
@@ -1,10 +1,7 @@
 {
   "dependencies": {
-<<<<<<< HEAD
     "System.Console": "4.0.0-beta-*",
-=======
     "System.Collections": "4.0.10",
->>>>>>> cda0ae17
     "System.Diagnostics.Contracts": "4.0.0",
     "System.Diagnostics.Debug": "4.0.10",
     "System.Globalization.Calendars": "4.0.0",
