// Copyright (c) Microsoft. All rights reserved.
// Licensed under the MIT license. See LICENSE file in the project root for full license information.

using System.Linq;
using System.Collections;
using System.IO;
using System.Runtime.InteropServices;
using Xunit;

namespace System.Security.Cryptography.X509Certificates.Tests
{
    public static class CollectionTests
    {
        [Fact]
        public static void X509Certificate2CollectionEnumerator()
        {
            using (X509Certificate2 c1 = new X509Certificate2())
            using (X509Certificate2 c2 = new X509Certificate2())
            using (X509Certificate2 c3 = new X509Certificate2())
            {
                X509Certificate2Collection cc = new X509Certificate2Collection(new X509Certificate2[] { c1, c2, c3 });
                X509Certificate2Enumerator e = cc.GetEnumerator();
                object ignored;

                // Not started
                Assert.Throws<InvalidOperationException>(() => ignored = e.Current);

                Assert.True(e.MoveNext());
                Assert.Same(c1, e.Current);

                Assert.True(e.MoveNext());
                Assert.Same(c2, e.Current);

                Assert.True(e.MoveNext());
                Assert.Same(c3, e.Current);

                Assert.False(e.MoveNext());
                Assert.False(e.MoveNext());
                Assert.False(e.MoveNext());
                Assert.False(e.MoveNext());
                Assert.False(e.MoveNext());

                // ended.
                Assert.Throws<InvalidOperationException>(() => ignored = e.Current);
            }
        }

        [Fact]
        public static void X509CertificateCollectionEnumerator()
        {
            using (X509Certificate2 c1 = new X509Certificate2())
            using (X509Certificate2 c2 = new X509Certificate2())
            using (X509Certificate2 c3 = new X509Certificate2())
            {
                X509CertificateCollection cc = new X509CertificateCollection(new X509Certificate[] { c1, c2, c3 });
                X509CertificateCollection.X509CertificateEnumerator e = cc.GetEnumerator();
                object ignored;

                // Not started
                Assert.Throws<InvalidOperationException>(() => ignored = e.Current);

                Assert.True(e.MoveNext());
                Assert.Same(c1, e.Current);

                Assert.True(e.MoveNext());
                Assert.Same(c2, e.Current);

                Assert.True(e.MoveNext());
                Assert.Same(c3, e.Current);

                Assert.False(e.MoveNext());
                Assert.False(e.MoveNext());
                Assert.False(e.MoveNext());
                Assert.False(e.MoveNext());
                Assert.False(e.MoveNext());

                // ended.
                Assert.Throws<InvalidOperationException>(() => ignored = e.Current);
            }
        }

        [Fact]
        public static void X509Certificate2CollectionEnumeratorModification()
        {
            using (X509Certificate2 c1 = new X509Certificate2())
            using (X509Certificate2 c2 = new X509Certificate2())
            using (X509Certificate2 c3 = new X509Certificate2())
            {
                X509CertificateCollection cc = new X509CertificateCollection(new X509Certificate[] { c1, c2, c3 });
                X509Certificate2Collection.X509CertificateEnumerator e = cc.GetEnumerator();

                cc.Add(c1);

                // Collection changed.
                Assert.Throws<InvalidOperationException>(() => e.MoveNext());
            }
        }

        [Fact]
        public static void X509CertificateCollectionAdd()
        {
            using (X509Certificate2 c1 = new X509Certificate2())
            using (X509Certificate2 c2 = new X509Certificate2())
            {
                X509CertificateCollection cc = new X509CertificateCollection();
                int idx = cc.Add(c1);
                Assert.Equal(0, idx);

                idx = cc.Add(c2);
                Assert.Equal(1, idx);

                Assert.Throws<ArgumentNullException>(() => cc.Add(null));
            }
        }

        [Fact]
        public static void X509CertificateCollectionAsIList()
        {
            using (X509Certificate2 c1 = new X509Certificate2())
            using (X509Certificate2 c2 = new X509Certificate2())
            {
                X509CertificateCollection cc = new X509CertificateCollection();
                cc.Add(c1);
                cc.Add(c2);

                IList il = cc;
                Assert.Throws<ArgumentNullException>(() => il[0] = null);

                il[0] = "Bogus";
                Assert.Equal("Bogus", il[0]);

                object ignored;
                Assert.Throws<InvalidCastException>(() => ignored = cc[0]);
            }
        }

        [Fact]
        public static void AddDoesNotClone()
        {
            using (X509Certificate2 c1 = new X509Certificate2())
            {
                X509Certificate2Collection coll = new X509Certificate2Collection();
                coll.Add(c1);

                Assert.Same(c1, coll[0]);
            }
        }

        [Fact]
        public static void ImportNull()
        {
            X509Certificate2Collection cc2 = new X509Certificate2Collection();
            Assert.Throws<ArgumentNullException>(() => cc2.Import((byte[])null));
            Assert.Throws<ArgumentNullException>(() => cc2.Import((String)null));
        }

        [Fact]
        public static void ImportPfx()
        {
            using (var pfxCer = new X509Certificate2(TestData.PfxData, TestData.PfxDataPassword))
            {
                X509Certificate2Collection cc2 = new X509Certificate2Collection();
                cc2.Import(TestData.PfxData, TestData.PfxDataPassword, X509KeyStorageFlags.DefaultKeySet);
                int count = cc2.Count;
                Assert.Equal(1, count);

                using (X509Certificate2 c = cc2[0])
                {
                    // pfxCer was loaded directly, cc2[0] was Imported, two distinct copies.
                    Assert.NotSame(pfxCer, c);

                    Assert.Equal(pfxCer, c);
                    Assert.Equal(pfxCer.Thumbprint, c.Thumbprint);
                }
            }
        }

        [Fact]
        public static void ImportFullChainPfx()
        {
            X509Certificate2Collection certs = new X509Certificate2Collection();
            certs.Import(Path.Combine("TestData", "test.pfx"), "test", X509KeyStorageFlags.DefaultKeySet);
            int count = certs.Count;
            Assert.Equal(3, count);

            // Verify that the read ordering is consistent across the platforms
            string[] expectedSubjects =
            {
                "MS Passport Test Sub CA",
                "MS Passport Test Root CA",
                "test.local",
            };

            string[] actualSubjects = certs.OfType<X509Certificate2>().
                Select(cert => cert.GetNameInfo(X509NameType.SimpleName, false)).
                ToArray();

            Assert.Equal(expectedSubjects, actualSubjects);
            
            // And verify that we have private keys when we expect them
            bool[] expectedHasPrivateKeys =
            {
                false,
                false,
                true,
            };

            bool[] actualHasPrivateKeys = certs.OfType<X509Certificate2>().
                Select(cert => cert.HasPrivateKey).
                ToArray();

            Assert.Equal(expectedHasPrivateKeys, actualHasPrivateKeys);
        }

        [Fact]
        [ActiveIssue(1993, PlatformID.AnyUnix)]
        public static void ImportStoreSavedAsCerData()
        {
            using (var pfxCer = new X509Certificate2(TestData.PfxData, TestData.PfxDataPassword))
            {
                X509Certificate2Collection cc2 = new X509Certificate2Collection();
                cc2.Import(TestData.StoreSavedAsCerData);
                int count = cc2.Count;
                Assert.Equal(1, count);

                using (X509Certificate2 c = cc2[0])
                {
                    // pfxCer was loaded directly, cc2[0] was Imported, two distinct copies.
                    Assert.NotSame(pfxCer, c);

                    Assert.Equal(pfxCer, c);
                    Assert.Equal(pfxCer.Thumbprint, c.Thumbprint);
                }
            }
        }

        [Fact]
        [ActiveIssue(1993, PlatformID.AnyUnix)]
        public static void ImportStoreSavedAsSerializedCerData()
        {
            using (var pfxCer = new X509Certificate2(TestData.PfxData, TestData.PfxDataPassword))
            {
                X509Certificate2Collection cc2 = new X509Certificate2Collection();
                cc2.Import(TestData.StoreSavedAsSerializedCerData);
                int count = cc2.Count;
                Assert.Equal(1, count);

                using (X509Certificate2 c = cc2[0])
                {
                    // pfxCer was loaded directly, cc2[0] was Imported, two distinct copies.
                    Assert.NotSame(pfxCer, c);

                    Assert.Equal(pfxCer, c);
                    Assert.Equal(pfxCer.Thumbprint, c.Thumbprint);
                }
            }
        }

        [Fact]
        [ActiveIssue(1993, PlatformID.AnyUnix)]
        public static void ImportStoreSavedAsSerializedStoreData()
        {
            using (var msCer = new X509Certificate2(TestData.MsCertificate))
            using (var pfxCer = new X509Certificate2(TestData.PfxData, TestData.PfxDataPassword))
            {

                X509Certificate2Collection cc2 = new X509Certificate2Collection();
                cc2.Import(TestData.StoreSavedAsSerializedStoreData);
                int count = cc2.Count;
                Assert.Equal(2, count);

                X509Certificate2[] cs = cc2.ToArray().OrderBy(c => c.Subject).ToArray();

                Assert.NotSame(msCer, cs[0]);
                Assert.Equal(msCer, cs[0]);
                Assert.Equal(msCer.Thumbprint, cs[0].Thumbprint);

                Assert.NotSame(pfxCer, cs[1]);
                Assert.Equal(pfxCer, cs[1]);
                Assert.Equal(pfxCer.Thumbprint, cs[1].Thumbprint);
            }
        }

        [Fact]
        [ActiveIssue(1993, PlatformID.AnyUnix)]
        public static void ImportStoreSavedAsPfxData()
        {
            using (var msCer = new X509Certificate2(TestData.MsCertificate))
            using (var pfxCer = new X509Certificate2(TestData.PfxData, TestData.PfxDataPassword))
            {
                X509Certificate2Collection cc2 = new X509Certificate2Collection();
                cc2.Import(TestData.StoreSavedAsPfxData);
                int count = cc2.Count;
                Assert.Equal(2, count);

                X509Certificate2[] cs = cc2.ToArray().OrderBy(c => c.Subject).ToArray();
                Assert.NotSame(msCer, cs[0]);
                Assert.Equal(msCer, cs[0]);
                Assert.Equal(msCer.Thumbprint, cs[0].Thumbprint);

                Assert.NotSame(pfxCer, cs[1]);
                Assert.Equal(pfxCer, cs[1]);
                Assert.Equal(pfxCer.Thumbprint, cs[1].Thumbprint);
            }
        }

        [Fact]
        public static void ImportFromFileTests()
        {
            using (var pfxCer = new X509Certificate2(TestData.PfxData, TestData.PfxDataPassword))
            {
                X509Certificate2Collection cc2 = new X509Certificate2Collection();
                cc2.Import(Path.Combine("TestData" ,"My.pfx"), TestData.PfxDataPassword, X509KeyStorageFlags.DefaultKeySet);
                int count = cc2.Count;
                Assert.Equal(1, count);

                using (X509Certificate2 c = cc2[0])
                {
                    // pfxCer was loaded directly, cc2[0] was Imported, two distinct copies.
                    Assert.NotSame(pfxCer, c);

                    Assert.Equal(pfxCer, c);
                    Assert.Equal(pfxCer.Thumbprint, c.Thumbprint);
                }
            }
        }

        [Fact]
        [ActiveIssue(2745, PlatformID.AnyUnix)]
        public static void ImportMultiplePrivateKeysPfx()
        {
            var collection = new X509Certificate2Collection();
            collection.Import(TestData.MultiPrivateKeyPfx);

            Assert.Equal(2, collection.Count);

            foreach (X509Certificate2 cert in collection)
            {
                Assert.True(cert.HasPrivateKey, "cert.HasPrivateKey");
            }
        }

        [Fact]
        [ActiveIssue(1993, PlatformID.AnyUnix)]
        public static void ExportCert()
        {
            TestExportSingleCert(X509ContentType.Cert);
        }

        [Fact]
        [ActiveIssue(1993, PlatformID.AnyUnix)]
        public static void ExportSerializedCert()
        {
            TestExportSingleCert(X509ContentType.SerializedCert);
        }

        [Fact]
        [ActiveIssue(1993, PlatformID.AnyUnix)]
        public static void ExportSerializedStore()
        {
            TestExportStore(X509ContentType.SerializedStore);
        }

        [Fact]
        [ActiveIssue(1993, PlatformID.AnyUnix)]
        public static void ExportPkcs7()
        {
            TestExportStore(X509ContentType.Pkcs7);
        }

        [Fact]
        public static void X509CertificateCollectionSyncRoot()
        {
            var cc = new X509CertificateCollection();
            Assert.NotNull(((ICollection)cc).SyncRoot);
            Assert.Same(((ICollection)cc).SyncRoot, ((ICollection)cc).SyncRoot);
        }

        [Fact]
        public static void ExportEmpty_Cert()
        {
            var collection = new X509Certificate2Collection();
            byte[] exported = collection.Export(X509ContentType.Cert);

            Assert.Null(exported);
        }

        [Fact]
        [ActiveIssue(2746, PlatformID.AnyUnix)]
        public static void ExportEmpty_Pkcs12()
        {
            var collection = new X509Certificate2Collection();
            byte[] exported = collection.Export(X509ContentType.Pkcs12);

            // The empty PFX is legal, the answer won't be null.
            Assert.NotNull(exported);
        }

        [Fact]
        public static void ImportEmpty_Pkcs12()
        {
            var collection = new X509Certificate2Collection();

            collection.Import(TestData.EmptyPfx);

            Assert.Equal(0, collection.Count);
        }

        [Fact]
        public static void ExportUnrelatedPfx()
        {
            // Export multiple certificates which are not part of any kind of certificate chain.
            // Nothing in the PKCS12 structure requires they're related, but it might be an underlying
            // assumption of the provider.
            using (var cert1 = new X509Certificate2(TestData.MsCertificate))
            using (var cert2 = new X509Certificate2(TestData.ComplexNameInfoCert))
            using (var cert3 = new X509Certificate2(TestData.CertWithPolicies))
            {
                var collection = new X509Certificate2Collection
                {
                    cert1,
                    cert2,
                    cert3,
                };

                byte[] exported = collection.Export(X509ContentType.Pkcs12);

                var importedCollection = new X509Certificate2Collection();
                importedCollection.Import(exported);

                // Verify that the two collections contain the same certificates,
                // but the order isn't really a factor.
                Assert.Equal(collection.Count, importedCollection.Count);

                // Compare just the subject names first, because it's the easiest thing to read out of the failure message.
                string[] subjects = new string[collection.Count];
                string[] importedSubjects = new string[collection.Count];

                for (int i = 0; i < collection.Count; i++)
                {
                    subjects[i] = collection[i].GetNameInfo(X509NameType.SimpleName, false);
                    importedSubjects[i] = importedCollection[i].GetNameInfo(X509NameType.SimpleName, false);
                }

                Assert.Equal(subjects, importedSubjects);

                // But, really, the collections should be equivalent
                // (after being coerced to IEnumerable<X509Certificate2>)
                Assert.Equal(collection.OfType<X509Certificate2>(), importedCollection.OfType<X509Certificate2>());
            }
        }

        [Fact]
        public static void MultipleImport()
        {
            var collection = new X509Certificate2Collection();

            collection.Import(Path.Combine("TestData", "DummyTcpServer.pfx"), null, default(X509KeyStorageFlags));
            collection.Import(TestData.PfxData, TestData.PfxDataPassword, default(X509KeyStorageFlags));

            Assert.Equal(3, collection.Count);
        }

        [Fact]
        [ActiveIssue(2743, PlatformID.AnyUnix)]
        public static void ExportMultiplePrivateKeys()
        {
            var collection = new X509Certificate2Collection();

            collection.Import(Path.Combine("TestData", "DummyTcpServer.pfx"), null, X509KeyStorageFlags.Exportable);
            collection.Import(TestData.PfxData, TestData.PfxDataPassword, X509KeyStorageFlags.Exportable);

            // Pre-condition, we have multiple private keys
            int originalPrivateKeyCount = collection.OfType<X509Certificate2>().Count(c => c.HasPrivateKey);
            Assert.Equal(2, originalPrivateKeyCount);

            // Export, re-import.
            byte[] exported;

            try
            {
                exported = collection.Export(X509ContentType.Pkcs12);
            }
            catch (PlatformNotSupportedException)
            {
                // [ActiveIssue(2743, PlatformID.AnyUnix)]
                // Our Unix builds can't export more than one private key in a single PFX, so this is
                // their exit point.
                //
                // If Windows gets here, or any exception other than PlatformNotSupportedException is raised,
                // let that fail the test.
                if (RuntimeInformation.IsOSPlatform(OSPlatform.Windows))
                {
                    throw;
                }

                return;
            }

<<<<<<< HEAD
=======
            // As the other half of issue 2743, if we make it this far we better be Windows (or remove the catch
            // above)
            Assert.True(RuntimeInformation.IsOSPlatform(OSPlatform.Windows), "RuntimeInformation.IsOSPlatform(OSPlatform.Windows)");

>>>>>>> f6e99e3d
            var importedCollection = new X509Certificate2Collection();
            importedCollection.Import(exported);

            Assert.Equal(collection.Count, importedCollection.Count);

            int importedPrivateKeyCount = importedCollection.OfType<X509Certificate2>().Count(c => c.HasPrivateKey);
            Assert.Equal(originalPrivateKeyCount, importedPrivateKeyCount);
        }

        private static void TestExportSingleCert(X509ContentType ct)
        {
            using (var msCer = new X509Certificate2(TestData.MsCertificate))
            using (var pfxCer = new X509Certificate2(TestData.PfxData, TestData.PfxDataPassword))
            {
                X509Certificate2Collection cc = new X509Certificate2Collection(new X509Certificate2[] { msCer, pfxCer });

                byte[] blob = cc.Export(ct);

                Assert.Equal(ct, X509Certificate2.GetCertContentType(blob));

                X509Certificate2Collection cc2 = new X509Certificate2Collection();
                cc2.Import(blob);
                int count = cc2.Count;
                Assert.Equal(1, count);

                using (X509Certificate2 c = cc2[0])
                {
                    Assert.NotSame(msCer, c);
                    Assert.NotSame(pfxCer, c);

                    Assert.True(msCer.Equals(c) || pfxCer.Equals(c));
                }
            }
        }

        private static void TestExportStore(X509ContentType ct)
        {
            using (var msCer = new X509Certificate2(TestData.MsCertificate))
            using (var pfxCer = new X509Certificate2(TestData.PfxData, TestData.PfxDataPassword))
            {
                X509Certificate2Collection cc = new X509Certificate2Collection(new X509Certificate2[] { msCer, pfxCer });

                byte[] blob = cc.Export(ct);

                Assert.Equal(ct, X509Certificate2.GetCertContentType(blob));

                X509Certificate2Collection cc2 = new X509Certificate2Collection();
                cc2.Import(blob);
                int count = cc2.Count;
                Assert.Equal(2, count);

                X509Certificate2[] cs = cc2.ToArray().OrderBy(c => c.Subject).ToArray();

                using (X509Certificate2 first = cs[0])
                {
                    Assert.NotSame(msCer, first);
                    Assert.Equal(msCer, first);
                }

                using (X509Certificate2 second = cs[1])
                {
                    Assert.NotSame(pfxCer, second);
                    Assert.Equal(pfxCer, second);
                }
            }
        }

        private static X509Certificate2[] ToArray(this X509Certificate2Collection col)
        {
            X509Certificate2[] array = new X509Certificate2[col.Count];
            for (int i = 0; i < col.Count; i++)
            {
                array[i] = col[i];
            }
            return array;
        }
    }
}<|MERGE_RESOLUTION|>--- conflicted
+++ resolved
@@ -497,13 +497,10 @@
                 return;
             }
 
-<<<<<<< HEAD
-=======
             // As the other half of issue 2743, if we make it this far we better be Windows (or remove the catch
             // above)
             Assert.True(RuntimeInformation.IsOSPlatform(OSPlatform.Windows), "RuntimeInformation.IsOSPlatform(OSPlatform.Windows)");
 
->>>>>>> f6e99e3d
             var importedCollection = new X509Certificate2Collection();
             importedCollection.Import(exported);
 
