--- conflicted
+++ resolved
@@ -227,11 +227,8 @@
 
             AsnReader reader = new AsnReader(inputData, (AsnEncodingRules)ruleSet);
             Assert.Equal(expectedTime, reader.GetGeneralizedTime());
-<<<<<<< HEAD
-            Console.WriteLine($"{expectedTime.Ticks % TimeSpan.TicksPerMinute:D9}");
-=======
->>>>>>> ea0f6c27
-        }
+        }
+
 
         [Fact]
         public static void ExcessivelyPreciseFraction()
