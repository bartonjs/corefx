--- conflicted
+++ resolved
@@ -24,18 +24,9 @@
       <AdditionalProperties>$(AdditionalProperties)</AdditionalProperties>
     </Project>
     <!-- add specific builds / pkgproj's here to include in servicing builds -->
-<<<<<<< HEAD
-    <Project Include="$(MSBuildThisFileDirectory)..\pkg\Microsoft.NETCore.Platforms\Microsoft.NETCore.Platforms.builds">
-      <AdditionalProperties>$(AdditionalProperties)</AdditionalProperties>
-    </Project>
     <Project Include="$(MSBuildThisFileDirectory)System.Net.Http.WinHttpHandler\pkg\System.Net.Http.WinHttpHandler.pkgproj">
       <AdditionalProperties>$(AdditionalProperties)</AdditionalProperties>
     </Project>
-    <Project Include="$(MSBuildThisFileDirectory)System.Security.Cryptography.OpenSsl\pkg\System.Security.Cryptography.OpenSsl.pkgproj">
-      <AdditionalProperties>$(AdditionalProperties)</AdditionalProperties>
-    </Project>
-=======
->>>>>>> 2d34171b
   </ItemGroup>
 
   <!-- Need the PackageIndexFile file property from baseline.props -->
