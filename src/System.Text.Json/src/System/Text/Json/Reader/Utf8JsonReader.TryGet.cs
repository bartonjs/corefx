--- conflicted
+++ resolved
@@ -10,10 +10,6 @@
 {
     public ref partial struct Utf8JsonReader
     {
-<<<<<<< HEAD
-
-=======
->>>>>>> 10f9ee73
         /// <summary>
         /// Reads the next JSON token value from the source, unescaped, and transcoded as a <see cref="string"/>.
         /// </summary>
@@ -32,17 +28,12 @@
 
             ReadOnlySpan<byte> span = HasValueSequence ? ValueSequence.ToArray() : ValueSpan;
 
-<<<<<<< HEAD
-            // TODO: https://github.com/dotnet/corefx/issues/33292
-            return JsonReaderHelper.GetStringFromUtf8(span);
-=======
             int idx = span.IndexOf(JsonConstants.BackSlash);
             if (idx != -1)
             {
                 return JsonReaderHelper.GetUnescapedString(span, idx);
             }
             return JsonReaderHelper.TranscodeHelper(span);
->>>>>>> 10f9ee73
         }
 
         /// <summary>
