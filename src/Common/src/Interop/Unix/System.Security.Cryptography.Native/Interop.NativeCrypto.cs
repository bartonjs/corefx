--- conflicted
+++ resolved
@@ -84,12 +84,7 @@
         internal static extern string GetX509RootStorePath();
 
         [DllImport(Libraries.CryptoInterop)]
-<<<<<<< HEAD
-        [return: MarshalAs(UnmanagedType.Bool)]
-        internal static extern bool UpRefEvpPkey(SafeEvpPkeyHandle handle);
-=======
         internal static extern int UpRefEvpPkey(SafeEvpPkeyHandle handle);
->>>>>>> f6e99e3d
 
         [DllImport(Libraries.CryptoInterop)]
         private static extern int SetX509ChainVerifyTime(
