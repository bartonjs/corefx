// Copyright (c) Microsoft. All rights reserved.
// Licensed under the MIT license. See LICENSE file in the project root for full license information.

using System;
using System.Diagnostics;
using System.Runtime.InteropServices;

namespace Microsoft.Win32.SafeHandles
{
    internal sealed class SafeEvpPkeyHandle : SafeHandle
    {
        internal static readonly SafeEvpPkeyHandle InvalidHandle = new SafeEvpPkeyHandle();

        private SafeEvpPkeyHandle() :
            base(IntPtr.Zero, ownsHandle: true)
        {
        }

        protected override bool ReleaseHandle()
        {
            Interop.libcrypto.EVP_PKEY_free(handle);
            SetHandle(IntPtr.Zero);
            return true;
        }

        public override bool IsInvalid
        {
            get { return handle == IntPtr.Zero; }
        }

        internal static SafeEvpPkeyHandle DuplicateHandle(SafeEvpPkeyHandle handle)
        {
            Debug.Assert(handle != null && !handle.IsInvalid);

            // Reliability: Allocate the SafeHandle before calling UpRefEvpPkey so
            // that we don't lose a tracked reference in low-memory situations.
            SafeEvpPkeyHandle safeHandle = new SafeEvpPkeyHandle();

<<<<<<< HEAD
            if (!Interop.NativeCrypto.UpRefEvpPkey(handle))
            {
=======
            int newRefCount = Interop.NativeCrypto.UpRefEvpPkey(handle);

            // UpRefEvpPkey returns the number of references to this key, if it's less than 2
            // (the incoming handle, and this one) then someone has already Disposed() this key
            // into non-existence.
            if (newRefCount < 2)
            {
                Debug.Fail("Called UpRefEvpPkey on a key which was already marked for destruction");
>>>>>>> f6e99e3d
                throw Interop.libcrypto.CreateOpenSslCryptographicException();
            }

            // Since we didn't actually create a new handle, copy the handle
            // to the new SafeHandle.
            safeHandle.SetHandle(handle.DangerousGetHandle());
            return safeHandle;
        }
    }
}<|MERGE_RESOLUTION|>--- conflicted
+++ resolved
@@ -36,10 +36,6 @@
             // that we don't lose a tracked reference in low-memory situations.
             SafeEvpPkeyHandle safeHandle = new SafeEvpPkeyHandle();
 
-<<<<<<< HEAD
-            if (!Interop.NativeCrypto.UpRefEvpPkey(handle))
-            {
-=======
             int newRefCount = Interop.NativeCrypto.UpRefEvpPkey(handle);
 
             // UpRefEvpPkey returns the number of references to this key, if it's less than 2
@@ -48,7 +44,6 @@
             if (newRefCount < 2)
             {
                 Debug.Fail("Called UpRefEvpPkey on a key which was already marked for destruction");
->>>>>>> f6e99e3d
                 throw Interop.libcrypto.CreateOpenSslCryptographicException();
             }
 
