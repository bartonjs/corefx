// Licensed to the .NET Foundation under one or more agreements.
// The .NET Foundation licenses this file to you under the MIT license.
// See the LICENSE file in the project root for more information.

using System.Collections.Generic;
using System.Diagnostics;
using System.Numerics;
using System.Text;

namespace System.Security.Cryptography
{
    /// <summary>
    /// Writes data encoded via the Distinguished Encoding Rules for Abstract
    /// Syntax Notation 1 (ASN.1) data.
    /// </summary>
    internal static class DerEncoder
    {
        private const byte ConstructedFlag = 0x20;
        private const byte ConstructedSequenceTag = ConstructedFlag | (byte)DerSequenceReader.DerTag.Sequence;
        private const byte ConstructedSetTag = ConstructedFlag | (byte)DerSequenceReader.DerTag.Set;

        private static byte[] EncodeLength(int length)
        {
            Debug.Assert(length >= 0);

            byte low = unchecked((byte)length);
            
            // If the length value fits in 7 bits, it's an answer all by itself.
            if (length < 0x80)
            {
                return new[] { low };
            }

            // If the length is more than 0x7F then it is stored as
            // 0x80 | lengthLength
            // big
            // endian
            // length

            // So:
            // 0 => 0x00.
            // 1 => 0x01.
            // 127 => 0x7F.
            // 128 => 0x81 0x80
            // 255 => 0x81 0xFF
            // 256 => 0x82 0x01 0x00
            // 65535 => 0x82 0xFF 0xFF
            // 65536 => 0x83 0x01 0x00 0x00
            // ...
            // int.MaxValue => 0x84 0x7F 0xFF 0xFF 0xFF
            //
            // Technically DER lengths can go longer than int.MaxValue, but since our
            // encoding input here is an int, our output will be no larger than that.

            if (length <= 0xFF)
            {
                return new byte[] { 0x81, low };
            }

            int remainder = length >> 8;
            byte midLow = unchecked((byte)remainder);

            if (length <= 0xFFFF)
            {
                return new byte[] { 0x82, midLow, low };
            }

            remainder >>= 8;
            byte midHigh = unchecked((byte)remainder);

            if (length <= 0xFFFFFF)
            {
                return new byte[] { 0x83, midHigh, midLow, low };
            }

            remainder >>= 8;
            byte high = unchecked((byte)remainder);

            // Since we know this was a non-negative signed number, the highest
            // legal value here is 0x7F.
            Debug.Assert(remainder < 0x80);

            return new byte[] { 0x84, high, midHigh, midLow, low };
        }

        /// <summary>
        /// Encode the segments { tag, length, value } of a boolean.
        /// </summary>
        /// <param name="value">The boolean to encode</param>
        /// <returns>The encoded segments { tag, length, value }</returns>
        internal static byte[][] SegmentedEncodeBoolean(bool value)
        {
            // BER says FALSE is zero, TRUE is other.
            // DER says TRUE is 0xFF.
            byte[] data =
            {
                (byte)(value ? 0xFF : 0x00),
            };

            return new byte[][]
            {
                new byte[] { (byte)DerSequenceReader.DerTag.Boolean }, 
                new byte[] { 0x01 }, 
                data, 
            };
        }

        /// <summary>
        /// Encode the segments { tag, length, value } of an unsigned integer.
        /// </summary>
        /// <param name="bigEndianBytes">The value to encode, in big integer representation.</param>
        /// <returns>The encoded segments { tag, length, value }</returns>
        internal static byte[][] SegmentedEncodeUnsignedInteger(byte[] bigEndianBytes)
        {
            Debug.Assert(bigEndianBytes != null);

            return SegmentedEncodeUnsignedInteger(bigEndianBytes, 0, bigEndianBytes.Length);
        }

        /// <summary>
        /// Encode the segments { tag, length, value } of an unsigned integer represented within a bounded array.
        /// </summary>
        /// <param name="bigEndianBytes">The value to encode, in big integer representation.</param>
        /// <param name="offset">The offset into bigEndianBytes to read</param>
        /// <param name="count">The count of bytes to read, must be greater than 0</param>
        /// <returns>The encoded segments { tag, length, value }</returns>
        internal static byte[][] SegmentedEncodeUnsignedInteger(byte[] bigEndianBytes, int offset, int count)
        {
            Debug.Assert(bigEndianBytes != null);
            Debug.Assert(offset >= 0);
            Debug.Assert(count > 0);
            Debug.Assert(bigEndianBytes.Length > 0);
            Debug.Assert(bigEndianBytes.Length >= count - offset);

            int start = offset;
            int end = start + count;

            // Remove any leading zeroes.
            while (start < end && bigEndianBytes[start] == 0)
            {
                start++;
            }

            // All zeroes, just back up one and let it flow through the normal flow.
            if (start == end)
            {
                start--;
                Debug.Assert(start >= offset);
            }

            int length = end - start;
            byte[] dataBytes;
            int writeStart = 0;

            // If the first byte is bigger than 0x7F it will look like a negative number, since
            // we're unsigned, insert a zero-padding byte.
            if (bigEndianBytes[start] > 0x7F)
            {
                dataBytes = new byte[length + 1];
                writeStart = 1;
            }
            else
            {
                dataBytes = new byte[length];
            }

            Buffer.BlockCopy(bigEndianBytes, start, dataBytes, writeStart, length);

            return new[]
            {
                new[] { (byte)DerSequenceReader.DerTag.Integer },
                EncodeLength(dataBytes.Length),
                dataBytes,
            };
        }

        /// <summary>
        /// Encode the segments { tag, length, value } of a BIT STRING which is wrapped over
        /// other DER-encoded data.
        /// </summary>
        /// <param name="childSegments"></param>
        /// <remarks>
        /// Despite containing other DER-encoded data this does not get the constructed bit,
        /// because it doesn't when encoding public keys in SubjectPublicKeyInfo</remarks>
        /// <returns></returns>
        internal static byte[][] SegmentedEncodeBitString(params byte[][][] childSegments)
        {
            return SegmentedEncodeBitString(ConcatenateArrays(childSegments));
        }

        /// <summary>
        /// Encode the segments { tag, length, value } of a bit string where all bits are significant.
        /// </summary>
        /// <param name="data">The data to encode</param>
        /// <returns>The encoded segments { tag, length, value }</returns>
        internal static byte[][] SegmentedEncodeBitString(byte[] data)
        {
            return SegmentedEncodeBitString(0, data);
        }

        /// <summary>
        /// Encode the segments { tag, length, value } of a bit string where the least significant
        /// <paramref name="unusedBits"/> of the last byte are padding.
        /// </summary>
        /// <param name="unusedBits">The number of padding bits (0-7) in the last byte</param>
        /// <param name="data">The data to encode</param>
        /// <returns>The encoded segments { tag, length, value }</returns>
        internal static byte[][] SegmentedEncodeBitString(int unusedBits, byte[] data)
        {
            Debug.Assert(data != null);
            Debug.Assert(unusedBits >= 0);
            Debug.Assert(unusedBits <= 7);
            Debug.Assert(unusedBits == 0 || data.Length > 0);

            byte[] encodedData = new byte[data.Length + 1];

            // Copy data to encodedData, but leave a one byte gap for unusedBits.
            Buffer.BlockCopy(data, 0, encodedData, 1, data.Length);
            encodedData[0] = (byte)unusedBits;

            // We need to make a mask of the bits to keep around for the last
            // byte, ensuring we clear out any bits that were set, but reported
            // as padding by unusedBits
            // 
            // For example:
            // unusedBits 0 => mask 0b11111111
            // unusedBits 1 => mask 0b11111110
            // unusedBits 7 => mask 0b10000000
            byte lastByteSemanticMask = unchecked((byte)(-1 << unusedBits));

            // Since encodedData.Length is data.Length + 1, "encodedDate.Length - 1" is just "data.Length".
            encodedData[data.Length] &= lastByteSemanticMask;

            return new byte[][]
            {
                new byte[] { (byte)DerSequenceReader.DerTag.BitString },
                EncodeLength(encodedData.Length),
                encodedData,
            };
        }

        /// <summary>
        /// Encode the segments { tag, length, value } of a bit string value based upon a NamedBitList.
        /// ((<paramref name="bigEndianBytes"/>[0] >> 7) &amp; 1) is considered the "leading" bit, proceeding
        /// through the array for up to <paramref name="namedBitsCount"/>.
        /// </summary>
        /// <param name="bigEndianBytes">
        /// The data in big endian order, the most significant bit of byte 0 is the leading bit
        /// (corresponds to the named value for "bit 0"). Any bits beyond <paramref name="namedBitsCount"/>
        /// are ignored, and any missing bits are assumed to be unset.
        /// </param>
        /// <param name="namedBitsCount">
        /// The total number of named bits.  Since the bits are numbered with a zero index, this should be
        /// one higher than the largest defined bit. (namedBitsCount=10 covers bits 0-9)
        /// </param>
        /// <returns>
        /// A triplet of { tag }, { length }, { data }.  All trailing unset named bits are removed. 
        /// </returns>
        internal static byte[][] SegmentedEncodeNamedBitList(byte[] bigEndianBytes, int namedBitsCount)
        {
            Debug.Assert(bigEndianBytes != null, "bigEndianBytes != null");
            Debug.Assert(namedBitsCount > 0, "namedBitsCount > 0");

            // The encoding that this follows is the DER encoding for NamedBitList, which is different than
            // (unnamed) BIT STRING.
            //
            // X.690 (08/2015) section 11.2.2 (Unused bits) says:
            //    Where ITU-T Rec. X.680 | ISO/IEC 8824-1, 22.7, applies, the bitstring shall have all
            //    trailing 0 bits removed before it is encoded.
            //        NOTE 1 – In the case where a size constraint has been applied, the abstract value
            //            delivered by a decoder to the application will be one of those satisfying the
            //            size constraint and differing from the transmitted value only in the number of
            //            trailing 0 bits.
            //        NOTE 2 – If a bitstring value has no 1 bits, then an encoder shall encode the value
            //            with a length of 1 and an initial octet set to 0.
            //
            // X.680 (08/2015) section 22.7 says:
            //    When a "NamedBitList" is used in defining a bitstring type ASN.1 encoding rules are free
            //    to add (or remove) arbitrarily any trailing 0 bits to (or from) values that are being
            //    encoded or decoded
            //
            // Therefore, if 16 bits are defined, and only bit 7 is set, instead of { 00 01 00 } the encoding
            // should be { 00 01 }
            //
            // And, if 8 bits are defined, and only bit 6 is set, instead of { 00 02 } it should be { 01 02 },
            // signifying that the last bit was omitted.

            int lastSetBit = -1;

            int lastBitProvided = (bigEndianBytes.Length * 8) - 1;
            int lastPossibleBit = Math.Min(lastBitProvided, namedBitsCount - 1);

            for (int currentBit = lastPossibleBit; currentBit >= 0; currentBit--)
            {
                int currentByte = currentBit / 8;

                // As we loop through the numbered bits we need to figure out
                // 1) which indexed byte it would be in (currentByte)
                // 2) How many bits from the right it is (shiftIndex)
                // 
                // For example:
                // currentBit 0 => currentByte 0, shiftIndex 7 (1 << 7)
                // currentBit 1 => currentByte 0, shiftIndex 6 (1 << 6)
                // currentBit 7 => currentByte 0, shiftIndex 0 (1 << 0)
                // currentBit 8 => currentByte 1, shiftIndex 7 (1 << 7)
                // etc
                int shiftIndex = 7 - (currentBit % 8);
                int testValue = 1 << shiftIndex;
                byte dataByte = bigEndianBytes[currentByte];

                if ((dataByte & testValue) == testValue)
                {
                    lastSetBit = currentBit;
                    break;
                }
            }

            byte[] dataSegment;

            if (lastSetBit >= 0)
            {
                // Bits are zero-indexed, so lastSetBit=0 means "1 semantic bit", and
                // "1 semantic bit" requires a byte to write it down.
                int semanticBits = lastSetBit + 1;
                int semanticBytes = (7 + semanticBits) / 8;

                // For a lastSetBit of  : 0 1 2 3 4 5 6 7 8 9 A B C D E F
                // unused bits should be: 7 6 5 4 3 2 1 0 7 6 5 4 3 2 1 0
                int unusedBits = 7 - (lastSetBit % 8);

                // We need to make a mask of the bits to keep around for the last
                // byte, ensuring we clear out any bits that were set, but beyond
                // the namedBitsCount limit.
                // 
                // For example:
                // lastSetBit 0 => mask 0b10000000
                // lastSetBit 1 => mask 0b11000000
                // lastSetBit 7 => mask 0b11111111
                // lastSetBit 8 => mask 0b10000000
                byte lastByteSemanticMask = unchecked((byte)(-1 << unusedBits));

                // Semantic bytes plus the "how many unused bits" prefix byte.
                dataSegment = new byte[semanticBytes + 1];
                dataSegment[0] = (byte)unusedBits;
                
                Debug.Assert(semanticBytes <= bigEndianBytes.Length);

                Buffer.BlockCopy(bigEndianBytes, 0, dataSegment, 1, semanticBytes);

                // But the last byte might have too many bits set, trim it down
                // to only the ones we knew about (all "don't care" values must be 0)
                dataSegment[semanticBytes] &= lastByteSemanticMask;
            }
            else
            {
                // No bits being set is encoded as just "no unused bits",
                // with no semantic payload.
                dataSegment = new byte[] { 0x00 };
            }

            return new byte[][]
            {
                new byte[] { (byte)DerSequenceReader.DerTag.BitString },
                EncodeLength(dataSegment.Length),
                dataSegment
            };
        }

        /// <summary>
        /// Encode the segments { tag, length, value } of an octet string (byte array).
        /// </summary>
        /// <param name="data">The data to encode</param>
        /// <returns>The encoded segments { tag, length, value }</returns>
        internal static byte[][] SegmentedEncodeOctetString(byte[] data)
        {
            Debug.Assert(data != null);

            // Because this is not currently public API the data array is not being cloned.
            return new byte[][]
            {
                new byte[] { (byte)DerSequenceReader.DerTag.OctetString }, 
                EncodeLength(data.Length),
                data,
            };
        }

        /// <summary>
        /// Encode the segments { tag, length, value } of an object identifier (Oid).
        /// </summary>
        /// <returns>The encoded segments { tag, length, value }</returns>
        internal static byte[][] SegmentedEncodeOid(Oid oid)
        {
            Debug.Assert(oid != null);

            // All exceptions past this point should just be "CryptographicException", because that's
            // how they'd come back from Desktop/Windows, since it was a non-success result of calling
            // CryptEncodeObject.
            string oidValue = oid.Value;

            if (string.IsNullOrEmpty(oidValue))
                throw new CryptographicException(SR.Argument_InvalidOidValue);
            if (oidValue.Length < 3 /* "1.1" is the shortest value */)
                throw new CryptographicException(SR.Argument_InvalidOidValue);
            if (oidValue[1] != '.')
                throw new CryptographicException(SR.Argument_InvalidOidValue);

            int firstRid;

            switch (oidValue[0])
            {
                case '0':
                    firstRid = 0;
                    break;
                case '1':
                    firstRid = 1;
                    break;
                case '2':
                    firstRid = 2;
                    break;
                default:
                    throw new CryptographicException(SR.Argument_InvalidOidValue);
            }

            int startPos = 2;

            // The first two RIDs are special:
            // ITU X.690 8.19.4:
            //   The numerical value of the first subidentifier is derived from the values of the first two
            //   object identifier components in the object identifier value being encoded, using the formula:
            //       (X*40) + Y
            //   where X is the value of the first object identifier component and Y is the value of the
            //   second object identifier component.
            //       NOTE – This packing of the first two object identifier components recognizes that only
            //          three values are allocated from the root node, and at most 39 subsequent values from
            //          nodes reached by X = 0 and X = 1.

            BigInteger rid = ParseOidRid(oidValue, ref startPos);
            rid += 40 * firstRid;

            // The worst case is "1.1.1.1.1", which takes 4 bytes (5 rids, with the first two condensed)
            // Longer numbers get smaller: "2.1.127" is only 2 bytes. (81d (0x51) and 127 (0x7F))
            // So length / 2 should prevent any reallocations.
            List<byte> encodedBytes = new List<byte>(oidValue.Length / 2);

            EncodeRid(encodedBytes, ref rid);

            while (startPos < oidValue.Length)
            {
                rid = ParseOidRid(oidValue, ref startPos);

                EncodeRid(encodedBytes, ref rid);
            }

            return new byte[][]
            {
                new byte[] { (byte)DerSequenceReader.DerTag.ObjectIdentifier }, 
                EncodeLength(encodedBytes.Count),
                encodedBytes.ToArray(),
            };
        }

        /// <summary>
        /// Encode a character string as a UTF8String value.
        /// </summary>
        /// <param name="chars">The characters to be encoded.</param>
        /// <returns>The encoded segments { tag, length, value }</returns>
        internal static byte[][] SegmentedEncodeUtf8String(char[] chars)
        {
            Debug.Assert(chars != null);

            return SegmentedEncodeUtf8String(chars, 0, chars.Length);
        }

        /// <summary>
        /// Encode a substring as a UTF8String value.
        /// </summary>
        /// <param name="chars">The characters whose substring is to be encoded.</param>
        /// <param name="offset">The character offset into <paramref name="chars"/> at which to start.</param>
        /// <param name="count">The total number of characters from <paramref name="chars"/> to read.</param>
        /// <returns>The encoded segments { tag, length, value }</returns>
        internal static byte[][] SegmentedEncodeUtf8String(char[] chars, int offset, int count)
        {
            Debug.Assert(chars != null);
            Debug.Assert(offset >= 0);
            Debug.Assert(offset <= chars.Length);
            Debug.Assert(count >= 0);
            Debug.Assert(count <= chars.Length - offset);

            // ITU-T X.690 says that ISO/IEC 10646 Annex D should be used; but no announcers
            // or escape sequences, and each character shall be encoded in the smallest number of
            // bytes possible.
            //
            // Thankfully, that's just Encoding.UTF8.

            byte[] encodedBytes = System.Text.Encoding.UTF8.GetBytes(chars, offset, count);

            return new byte[][]
            {
                new byte[] { (byte)DerSequenceReader.DerTag.UTF8String },
                EncodeLength(encodedBytes.Length),
                encodedBytes,
            };
        }

        /// <summary>
        /// Make a constructed SEQUENCE of the byte-triplets of the contents, but leave
        /// the value in a segmented form (to be included in a larger SEQUENCE).
        /// </summary>
        /// <param name="items">Series of Tag-Length-Value triplets to build into one sequence.</param>
        /// <returns>The encoded segments { tag, length, value }</returns>
        internal static byte[][] ConstructSegmentedSequence(params byte[][][] items)
        {
            Debug.Assert(items != null);

            byte[] data = ConcatenateArrays(items);

            return new byte[][]
            {
                new byte[] { ConstructedSequenceTag }, 
                EncodeLength(data.Length),
                data,
            };
        }

        /// <summary>
        /// Make a context-specific tagged value which is constructed of other DER encoded values.
        /// Logically the same as a SEQUENCE, but providing context as to data interpretation (and usually
        /// indicates an optional element adjacent to another SEQUENCE).
        /// </summary>
        /// <param name="contextId">The value's context ID</param>
        /// <param name="items">Series of Tag-Length-Value triplets to build into one sequence.</param>
        /// <returns>The encoded segments { tag, length, value }</returns>
        internal static byte[][] ConstructSegmentedContextSpecificValue(int contextId, params byte[][][] items)
        {
            Debug.Assert(items != null);
            Debug.Assert(contextId >= 0 && contextId <= 30);

            byte[] data = ConcatenateArrays(items);

            byte tagId = (byte)(
                DerSequenceReader.ConstructedFlag |
                DerSequenceReader.ContextSpecificTagFlag |
                contextId);

            return new byte[][]
            {
                new byte[] { tagId },
                EncodeLength(data.Length),
                data,
            };
        }

        /// <summary>
        /// Make a constructed SET of the byte-triplets of the contents, but leave
        /// the value in a segmented form (to be included in a larger SEQUENCE).
        /// </summary>
        /// <param name="items">Series of Tag-Length-Value triplets to build into one set.</param>
        /// <returns>The encoded segments { tag, length, value }</returns>
        internal static byte[][] ConstructSegmentedSet(params byte[][][] items)
        {
            Debug.Assert(items != null);

            byte[] data = ConcatenateArrays(items);

            return new byte[][]
            {
                new byte[] { ConstructedSetTag },
                EncodeLength(data.Length),
                data,
            };
        }

        /// <summary>
        /// Test to see if the input characters contains only characters permitted by the ASN.1
        /// PrintableString restricted character set.
        /// </summary>
        /// <param name="chars">The characters to test.</param>
        /// <returns>
        /// <c>true</c> if all of the characters in <paramref name="chars"/> are valid PrintableString characters,
        /// <c>false</c> otherwise.
        /// </returns>
        internal static bool IsValidPrintableString(char[] chars)
        {
            Debug.Assert(chars != null);

            return IsValidPrintableString(chars, 0, chars.Length);
        }

        /// <summary>
        /// Test to see if the input substring contains only characters permitted by the ASN.1
        /// PrintableString restricted character set.
        /// </summary>
        /// <param name="chars">The character string to test.</param>
        /// <param name="offset">The starting character position within <paramref name="chars"/>.</param>
        /// <param name="count">The number of characters from <paramref name="chars"/> to read.</param>
        /// <returns>
        /// <c>true</c> if all of the indexed characters in <paramref name="chars"/> are valid PrintableString
        /// characters, <c>false</c> otherwise.
        /// </returns>
        internal static bool IsValidPrintableString(char[] chars, int offset, int count)
        {
            Debug.Assert(chars != null);
            Debug.Assert(offset >= 0);
            Debug.Assert(offset <= chars.Length);
            Debug.Assert(count >= 0);
            Debug.Assert(count <= chars.Length - offset);

            int end = count + offset;

            for (int i = offset; i < end; i++)
            {
                if (!IsPrintableStringCharacter(chars[i]))
                {
                    return false;
                }
            }

            return true;
        }

        /// <summary>
        /// Encode a character string as a PrintableString value.
        /// </summary>
        /// <param name="chars">The characters to be encoded.</param>
        /// <returns>The encoded segments { tag, length, value }</returns>
        internal static byte[][] SegmentedEncodePrintableString(char[] chars)
        {
            Debug.Assert(chars != null);

            return SegmentedEncodePrintableString(chars, 0, chars.Length);
        }

        /// <summary>
        /// Encode a substring as a PrintableString value.
        /// </summary>
        /// <param name="chars">The character string whose substring is to be encoded.</param>
        /// <param name="offset">The character offset into <paramref name="chars"/> at which to start.</param>
        /// <param name="count">The total number of characters from <paramref name="chars"/> to read.</param>
        /// <returns>The encoded segments { tag, length, value }</returns>
        internal static byte[][] SegmentedEncodePrintableString(char[] chars, int offset, int count)
        {
            Debug.Assert(chars != null);
            Debug.Assert(offset >= 0);
            Debug.Assert(offset <= chars.Length);
            Debug.Assert(count >= 0);
            Debug.Assert(count <= chars.Length);
            Debug.Assert(offset + count <= chars.Length);

            Debug.Assert(IsValidPrintableString(chars, offset, count));

            // ITU-T X.690 (08/2015) 8.23.5 says to encode PrintableString as ISO/IEC 2022 using an implicit
            // context of G0=6 (ANSI/ASCII) and no explicit escape sequences are allowed.
            //
            // That's a long-winded way of saying that it's just ASCII.  Since we've already established
            // that it fits the PrintableString character restrictions, we can just convert char to byte.
            byte[] encodedString = new byte[count];

            for (int i = 0; i < count; i++)
            {
                encodedString[i] = (byte)chars[i + offset];
            }

            return new byte[][]
            {
                new byte[] { (byte)DerSequenceReader.DerTag.PrintableString },
                EncodeLength(encodedString.Length),
                encodedString,
            };
        }

        /// <summary>
        /// Encode a string of characters as a IA5String value.
        /// </summary>
        /// <param name="chars">The characters to be encoded.</param>
        /// <returns>The encoded segments { tag, length, value }</returns>
        internal static byte[][] SegmentedEncodeIA5String(char[] chars)
        {
            Debug.Assert(chars != null);

            return SegmentedEncodeIA5String(chars, 0, chars.Length);
        }

        /// <summary>
        /// Encode a substring as a IA5String value.
        /// </summary>
        /// <param name="chars">The characters whose substring is to be encoded.</param>
        /// <param name="offset">The character offset into <paramref name="chars"/> at which to start.</param>
        /// <param name="count">The total number of characters from <paramref name="chars"/> to read.</param>
        /// <returns>The encoded segments { tag, length, value }</returns>
        internal static byte[][] SegmentedEncodeIA5String(char[] chars, int offset, int count)
        {
            Debug.Assert(chars != null);
            Debug.Assert(offset >= 0);
            Debug.Assert(offset <= chars.Length);
            Debug.Assert(count >= 0);
            Debug.Assert(count <= chars.Length);
            Debug.Assert(offset + count <= chars.Length);

            // ITU-T X.690 (08/2015) 8.23.5 says to encode IA5String as ISO/IEC 2022 using an implicit
            // context of G0=6 (ANSI/ASCII) and no explicit escape sequences are allowed.
            //
            // That's a long-winded way of saying that it's just ASCII 0x00-0x7F.
            byte[] encodedString = new byte[count];

            for (int i = 0; i < count; i++)
            {
                char c = chars[i + offset];

                // IA5 is ASCII 0x00-0x7F.
                if (c > 127)
                {
                    throw new CryptographicException(SR.Cryptography_Invalid_IA5String);
                }

                encodedString[i] = (byte)c;
            }

            return new byte[][]
            {
                new byte[] { (byte)DerSequenceReader.DerTag.IA5String },
                EncodeLength(encodedString.Length),
                encodedString,
            };
        }


        /// <summary>
        /// Make a constructed SEQUENCE of the byte-triplets of the contents.
        /// Each byte[][] should be a byte[][3] of {tag (1 byte), length (1-5 bytes), payload (variable)}.
        /// </summary>
        internal static byte[] ConstructSequence(params byte[][][] items)
        {
            return ConstructSequence((IEnumerable<byte[][]>)items);
        }

        /// <summary>
        /// Make a constructed SEQUENCE of the byte-triplets of the contents.
        /// Each byte[][] should be a byte[][3] of {tag (1 byte), length (1-5 bytes), payload (variable)}.
        /// </summary>
        internal static byte[] ConstructSequence(IEnumerable<byte[][]> items)
        {
            // A more robust solution would be required for public API.  DerInteger(int), DerBoolean, etc,
            // which do not allow the user to specify lengths, but only the payload.  But for efficiency things
            // are tracked as just little segments of bytes, and they're not glued together until this method.

            int payloadLength = 0;

            foreach (byte[][] segments in items)
            {
                foreach (byte[] segment in segments)
                {
                    payloadLength += segment.Length;
                }
            }

            byte[] encodedLength = EncodeLength(payloadLength);
            
            // The tag (1) + the length of the length + the length of the payload
            byte[] encodedSequence = new byte[1 + encodedLength.Length + payloadLength];

            encodedSequence[0] = ConstructedSequenceTag;

            int writeStart = 1;

            Buffer.BlockCopy(encodedLength, 0, encodedSequence, writeStart, encodedLength.Length);

            writeStart += encodedLength.Length;

            foreach (byte[][] segments in items)
            {
                Debug.Assert(segments != null);
                Debug.Assert(segments.Length == 3);

                foreach (byte[] segment in segments)
                {
                    Debug.Assert(segment != null);

                    Buffer.BlockCopy(segment, 0, encodedSequence, writeStart, segment.Length);
                    writeStart += segment.Length;
                }
            }

            return encodedSequence;
        }

        private static BigInteger ParseOidRid(string oidValue, ref int startIndex)
        {
            Debug.Assert(startIndex < oidValue.Length);

            int endIndex = oidValue.IndexOf('.', startIndex);
            
            if (endIndex == -1)
            {
                endIndex = oidValue.Length;
            }

            Debug.Assert(endIndex > startIndex);

            // The following code is equivalent to
            // BigInteger.TryParse(temp, NumberStyles.None, CultureInfo.InvariantCulture, out value)
            // but doesn't require creating the intermediate substring (TryParse doesn't take start+end/length values)

            BigInteger value = BigInteger.Zero;

            for (int position = startIndex; position < endIndex; position++)
            {
                value *= 10;
                value += AtoI(oidValue[position]);
            }

            startIndex = endIndex + 1;
            return value;
        }

        private static int AtoI(char c)
        {
            if (c >= '0' && c <= '9')
                return c - '0';

            throw new CryptographicException(SR.Argument_InvalidOidValue);
        }

        private static void EncodeRid(List<byte> encodedData, ref BigInteger rid)
        {
            BigInteger divisor = new BigInteger(128);
            BigInteger unencoded = rid;

            // The encoding is 7 bits of value and the 8th bit signifies "keep reading".
            // So, for the input 1079 (0b0000 0100 0011 0111) the partitioning is
            // 00|00 0100 0|011 0111, and the leading two bits are ignored.
            // Therefore the encoded is 0b1000 1000 0011 0111 = 0x8837

            Stack<byte> littleEndianBytes = new Stack<byte>();
            byte continuance = 0;

            do
            {
                BigInteger remainder;
                unencoded = BigInteger.DivRem(unencoded, divisor, out remainder);

                byte octet = (byte)remainder;
                octet |= continuance;

                // Any remaining (preceding) bytes need the continuance bit set.
                continuance = 0x80;
                littleEndianBytes.Push(octet);
<<<<<<< HEAD
            } while (unencoded != BigInteger.Zero);
=======
            }
            while (unencoded != BigInteger.Zero);
>>>>>>> 7b5ae408

            encodedData.AddRange(littleEndianBytes);
        }

        private static bool IsPrintableStringCharacter(char c)
        {
            // ITU-T X.680 (11/2008)
            // 41.4 (PrintableString)

            // Latin Capital, Latin Small, Digits
            if ((c >= 'A' && c <= 'Z') ||
                (c >= 'a' && c <= 'z') ||
                (c >= '0' && c <= '9'))
            {
                return true;
            }

            // Individually included characters
            switch (c)
            {
                case ' ':
                case '\'':
                case '(':
                case ')':
                case '+':
                case ',':
                case '-':
                case '.':
                case '/':
                case ':':
                case '=':
                case '?':
                    return true;
            }

            return false;
        }

        private static byte[] ConcatenateArrays(byte[][][] segments)
        {
            int length = 0;

            foreach (byte[][] middleSegments in segments)
            {
                foreach (byte[] segment in middleSegments)
                {
                    length += segment.Length;
                }
            }

            byte[] concatenated = new byte[length];

            int offset = 0;

            foreach (byte[][] middleSegments in segments)
            {
                foreach (byte[] segment in middleSegments)
                {
                    Buffer.BlockCopy(segment, 0, concatenated, offset, segment.Length);
                    offset += segment.Length;
                }
            }

            return concatenated;
        }
    }
}<|MERGE_RESOLUTION|>--- conflicted
+++ resolved
@@ -844,12 +844,8 @@
                 // Any remaining (preceding) bytes need the continuance bit set.
                 continuance = 0x80;
                 littleEndianBytes.Push(octet);
-<<<<<<< HEAD
-            } while (unencoded != BigInteger.Zero);
-=======
             }
             while (unencoded != BigInteger.Zero);
->>>>>>> 7b5ae408
 
             encodedData.AddRange(littleEndianBytes);
         }
