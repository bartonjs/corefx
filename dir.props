--- conflicted
+++ resolved
@@ -356,7 +356,6 @@
     </Otherwise>
   </Choose>
 
-<<<<<<< HEAD
   <!-- If there is a target group, try to find project.json and lockfile in a subfolder named as that target. -->
   <PropertyGroup Condition="'$(TargetGroup)'!=''">
     <ProjectJson Condition="Exists('$(MSBuildProjectDirectory)/$(TargetGroup)/project.json')">$(MSBuildProjectDirectory)/$(TargetGroup)/project.json</ProjectJson>
@@ -364,19 +363,6 @@
     <ProjectLockJson Condition="Exists('$(MSBuildProjectDirectory)/$(TargetGroup)/project.json') AND Exists('$(MSBuildProjectDirectory)/$(TargetGroup)/project.lock.json')">$(MSBuildProjectDirectory)/$(TargetGroup)/project.lock.json</ProjectLockJson>
   </PropertyGroup>
 
-  <!-- Provide defaults for ToolNugetRuntimeId -->
-  <PropertyGroup Condition="'$(ToolNugetRuntimeId)'== ''">
-    <ToolNugetRuntimeId Condition="'$(OsEnvironment)'=='Windows_NT'">win7-x64</ToolNugetRuntimeId>
-
-    <!-- This is a bit of a hack because inside MSBuild we have no real concept of the host distro, so we'll assume
-         that if you are building on not windows, your host OS is the same as your target.  If that's not
-         the case, you'll have to provide your own ToolNugetRuntimeId, which is not the end of the world (build.sh will
-         do this for you, for example). -->
-    <ToolNugetRuntimeId Condition="'$(OsEnvironment)'=='Unix'">$(TestNugetRuntimeId)</ToolNugetRuntimeId>
-  </PropertyGroup>
-
-=======
->>>>>>> bd28c2e9
   <!-- Disable some standard properties for building our projects -->
   <PropertyGroup>
     <NoStdLib>true</NoStdLib>
