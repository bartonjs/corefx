#!/usr/bin/env bash

source_directory=$BUILD_SOURCESDIRECTORY
core_root_directory=
baseline_core_root_directory=
architecture=x64
framework=netcoreapp5.0
compilation_mode=tiered
repository=$BUILD_REPOSITORY_NAME
branch=$BUILD_SOURCEBRANCH
commit_sha=$BUILD_SOURCEVERSION
build_number=$BUILD_BUILDNUMBER
internal=false
compare=false
kind="micro"
run_categories="coreclr corefx"
csproj="src\benchmarks\micro\MicroBenchmarks.csproj"
configurations=
run_from_perf_repo=false
use_core_run=true
use_baseline_core_run=true

while (($# > 0)); do
  lowerI="$(echo $1 | awk '{print tolower($0)}')"
  case $lowerI in
    --sourcedirectory)
      source_directory=$2
      shift 2
      ;;
    --corerootdirectory)
      core_root_directory=$2
      shift 2
      ;;
    --baselinecorerootdirectory)
      baseline_core_root_directory=$2
      shift 2
      ;;
    --architecture)
      architecture=$2
      shift 2
      ;;
    --framework)
      framework=$2
      shift 2
      ;;
    --compilationmode)
      compilation_mode=$2
      shift 2
      ;;
    --repository)
      repository=$2
      shift 2
      ;;
    --branch)
      branch=$2
      shift 2
      ;;
    --commitsha)
      commit_sha=$2
      shift 2
      ;;
    --buildnumber)
      build_number=$2
      shift 2
      ;;
    --kind)
      kind=$2
      shift 2
      ;;
    --runcategories)
      run_categories=$2
      shift 2
      ;;
    --csproj)
      csproj=$2
      shift 2
      ;;
    --internal)
      internal=true
      shift 1
      ;;
    --compare)
      compare=true
      shift 1
      ;;
    --configurations)
      configurations=$2
      shift 2
      ;;
    --help)
      echo "Common settings:"
      echo "  --corerootdirectory <value>    Directory where Core_Root exists, if running perf testing with --corerun"
      echo "  --architecture <value>         Architecture of the testing being run"
      echo "  --configurations <value>       List of key=value pairs that will be passed to perf testing infrastructure."
      echo "                                 ex: --configurations \"CompilationMode=Tiered OptimzationLevel=PGO\""
      echo "  --help                         Print help and exit"
      echo ""
      echo "Advanced settings:"
      echo "  --framework <value>            The framework to run, if not running in master"
      echo "  --compliationmode <value>      The compilation mode if not passing --configurations"
      echo "  --sourcedirectory <value>      The directory of the sources. Defaults to env:BUILD_SOURCESDIRECTORY"
      echo "  --repository <value>           The name of the repository in the <owner>/<repository name> format. Defaults to env:BUILD_REPOSITORY_NAME"
      echo "  --branch <value>               The name of the branch. Defaults to env:BUILD_SOURCEBRANCH"
      echo "  --commitsha <value>            The commit sha1 to run against. Defaults to env:BUILD_SOURCEVERSION"
      echo "  --buildnumber <value>          The build number currently running. Defaults to env:BUILD_BUILDNUMBER"
      echo "  --csproj                       The relative path to the benchmark csproj whose tests should be run. Defaults to src\benchmarks\micro\MicroBenchmarks.csproj"
      echo "  --kind <value>                 Related to csproj. The kind of benchmarks that should be run. Defaults to micro"
      echo "  --runcategories <value>        Related to csproj. Categories of benchmarks to run. Defaults to \"coreclr corefx\""
      echo "  --internal                     If the benchmarks are running as an official job."
      echo ""
      exit 0
      ;;
  esac
done

if [[ "$repository" == "dotnet/performance" ]]; then
    run_from_perf_repo=true
fi

if [ -z "$configurations" ]; then
    configurations="CompliationMode=$compilation_mode"
fi

if [ -z "$core_root_directory" ]; then
    use_core_run=false
fi

if [ -z "$baseline_core_root_directory" ]; then
    use_baseline_core_run=false
fi

payload_directory=$source_directory/Payload
performance_directory=$payload_directory/performance
workitem_directory=$source_directory/workitem
extra_benchmark_dotnet_arguments="--iterationCount 1 --warmupCount 0 --invocationCount 1 --unrollFactor 1 --strategy ColdStart --stopOnFirstError true"
perflab_arguments=
queue=Ubuntu.1804.Amd64.Open
creator=$BUILD_DEFINITIONNAME
helix_source_prefix="pr"

if [[ "$compare" == true ]]; then
  extra_benchmark_dotnet_arguments=
  perflab_arguments=

  # No open queues for arm64
  if [[ "$architecture" = "arm64" ]]; then
    echo "Compare not available for arm64"
    exit 1
  fi

  queue=Ubuntu.1804.Amd64.Tiger.Perf.Open
fi

if [[ "$internal" == true ]]; then
    perflab_arguments="--upload-to-perflab-container"
    helix_source_prefix="official"
    creator=
    extra_benchmark_dotnet_arguments=
    
    if [[ "$architecture" = "arm64" ]]; then
        queue=Ubuntu.1804.Arm64.Perf
    else
        queue=Ubuntu.1804.Amd64.Tiger.Perf
    fi
fi

common_setup_arguments="--frameworks $framework --queue $queue --build-number $build_number --build-configs $configurations"
setup_arguments="--repository https://github.com/$repository --branch $branch --get-perf-hash --commit-sha $commit_sha $common_setup_arguments"

if [[ "$run_from_perf_repo" = true ]]; then
    payload_directory=
    workitem_directory=$source_directory
    performance_directory=$workitem_directory
    setup_arguments="--perf-hash $commit_sha $common_setup_arguments"
else
    git clone --branch master --depth 1 --quiet https://github.com/dotnet/performance $performance_directory
    
    docs_directory=$performance_directory/docs
    mv $docs_directory $workitem_directory
fi

if [[ "$use_core_run" = true ]]; then
    new_core_root=$payload_directory/Core_Root
    mv $core_root_directory $new_core_root
fi

<<<<<<< HEAD
=======
if [[ "$use_baseline_core_run" = true ]]; then
  new_baseline_core_root=$payload_directory/Baseline_Core_Root
  mv $baseline_core_root_directory $new_baseline_core_root
fi

>>>>>>> dc35064d
ci=true

_script_dir=$(pwd)/eng/common
. "$_script_dir/pipeline-logging-functions.sh"

# Make sure all of our variables are available for future steps
Write-PipelineSetVariable -name "UseCoreRun" -value "$use_core_run" -is_multi_job_variable false
Write-PipelineSetVariable -name "UseBaselineCoreRun" -value "$use_baseline_core_run" -is_multi_job_variable false
Write-PipelineSetVariable -name "Architecture" -value "$architecture" -is_multi_job_variable false
Write-PipelineSetVariable -name "PayloadDirectory" -value "$payload_directory" -is_multi_job_variable false
Write-PipelineSetVariable -name "PerformanceDirectory" -value "$performance_directory" -is_multi_job_variable false
Write-PipelineSetVariable -name "WorkItemDirectory" -value "$workitem_directory" -is_multi_job_variable false
Write-PipelineSetVariable -name "Queue" -value "$queue" -is_multi_job_variable false
Write-PipelineSetVariable -name "SetupArguments" -value "$setup_arguments" -is_multi_job_variable false
Write-PipelineSetVariable -name "Python" -value "$python3" -is_multi_job_variable false
Write-PipelineSetVariable -name "PerfLabArguments" -value "$perflab_arguments" -is_multi_job_variable false
Write-PipelineSetVariable -name "ExtraBenchmarkDotNetArguments" -value "$extra_benchmark_dotnet_arguments" -is_multi_job_variable false
Write-PipelineSetVariable -name "BDNCategories" -value "$run_categories" -is_multi_job_variable false
Write-PipelineSetVariable -name "TargetCsproj" -value "$csproj" -is_multi_job_variable false
Write-PipelineSetVariable -name "RunFromPerfRepo" -value "$run_from_perf_repo" -is_multi_job_variable false
Write-PipelineSetVariable -name "Creator" -value "$creator" -is_multi_job_variable false
Write-PipelineSetVariable -name "HelixSourcePrefix" -value "$helix_source_prefix" -is_multi_job_variable false
Write-PipelineSetVariable -name "Kind" -value "$kind" -is_multi_job_variable false
Write-PipelineSetVariable -name "_BuildConfig" -value "$architecture.$kind.$framework" -is_multi_job_variable false
Write-PipelineSetVariable -name "Compare" -value "$compare" -is_multi_job_variable false<|MERGE_RESOLUTION|>--- conflicted
+++ resolved
@@ -184,14 +184,11 @@
     mv $core_root_directory $new_core_root
 fi
 
-<<<<<<< HEAD
-=======
 if [[ "$use_baseline_core_run" = true ]]; then
   new_baseline_core_root=$payload_directory/Baseline_Core_Root
   mv $baseline_core_root_directory $new_baseline_core_root
 fi
 
->>>>>>> dc35064d
 ci=true
 
 _script_dir=$(pwd)/eng/common
