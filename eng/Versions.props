<Project>
  <PropertyGroup>
    <!-- The .NET Core product branding version -->
    <ProductVersion>3.0.0</ProductVersion>
    <!-- We need to move to 4.7 as part of our versioning change when we switch to arcade to avoid downgrading versions -->
    <MajorVersion>4</MajorVersion>
    <MinorVersion>7</MinorVersion>
    <!-- Always use shipping version instead of dummy version -->
    <DotNetUseShippingVersions>true</DotNetUseShippingVersions>
<<<<<<< HEAD
    <PreReleaseVersionLabel>preview3</PreReleaseVersionLabel>
=======
    <PreReleaseVersionLabel>preview4</PreReleaseVersionLabel>
>>>>>>> c74fcf05
    <!-- Opt-in repo features -->
    <UsingToolMicrosoftNetCompilers>true</UsingToolMicrosoftNetCompilers>
    <UsingToolIbcOptimization>true</UsingToolIbcOptimization>
    <!-- Opt-out repo features -->
    <UsingToolXliff>false</UsingToolXliff>
  </PropertyGroup>
  <!-- Package names if they are used in more then one location in the repo -->
  <PropertyGroup>
    <MicrosoftDotNetXUnitExtensionsPackage>Microsoft.DotNet.XUnitExtensions</MicrosoftDotNetXUnitExtensionsPackage>
    <MicrosoftDotNetXUnitConsoleRunnerPackage>microsoft.dotnet.xunitconsolerunner</MicrosoftDotNetXUnitConsoleRunnerPackage>
    <MicrosoftDotNetRemoteExecutorPackage>Microsoft.DotNet.RemoteExecutor</MicrosoftDotNetRemoteExecutorPackage>
    <NETStandardLibraryPackageId>NETStandard.Library</NETStandardLibraryPackageId>
  </PropertyGroup>
  <PropertyGroup>
    <!-- Arcade dependencies -->
    <MicrosoftDotNetApiCompatPackageVersion>1.0.0-beta.19205.6</MicrosoftDotNetApiCompatPackageVersion>
    <MicrosoftDotNetSourceRewriterPackageVersion>1.0.0-beta.19205.6</MicrosoftDotNetSourceRewriterPackageVersion>
    <MicrosoftDotNetCodeAnalysisPackageVersion>1.0.0-beta.19205.6</MicrosoftDotNetCodeAnalysisPackageVersion>
    <MicrosoftDotNetGenAPIPackageVersion>1.0.0-beta.19205.6</MicrosoftDotNetGenAPIPackageVersion>
    <MicrosoftDotNetGenFacadesPackageVersion>1.0.0-beta.19177.11</MicrosoftDotNetGenFacadesPackageVersion>
    <MicrosoftDotNetXUnitExtensionsPackageVersion>2.4.0-beta.19205.6</MicrosoftDotNetXUnitExtensionsPackageVersion>
    <MicrosoftDotNetXUnitConsoleRunnerPackageVersion>2.5.1-beta.19205.6</MicrosoftDotNetXUnitConsoleRunnerPackageVersion>
    <MicrosoftDotNetBuildTasksPackagingPackageVersion>1.0.0-beta.19205.6</MicrosoftDotNetBuildTasksPackagingPackageVersion>
    <MicrosoftDotNetCoreFxTestingPackageVersion>1.0.0-beta.19205.6</MicrosoftDotNetCoreFxTestingPackageVersion>
    <MicrosoftDotNetRemoteExecutorPackageVersion>1.0.0-beta.19205.6</MicrosoftDotNetRemoteExecutorPackageVersion>
    <MicrosoftDotNetBuildTasksConfigurationPackageVersion>1.0.0-beta.19205.6</MicrosoftDotNetBuildTasksConfigurationPackageVersion>
    <MicrosoftDotNetBuildTasksFeedPackageVersion>2.2.0-beta.19205.6</MicrosoftDotNetBuildTasksFeedPackageVersion>
    <MicrosoftDotNetVersionToolsTasksPackageVersion>1.0.0-beta.19205.6</MicrosoftDotNetVersionToolsTasksPackageVersion>
    <!-- Core-setup dependencies -->
    <MicrosoftNETCoreAppPackageVersion>3.0.0-preview5-27606-01</MicrosoftNETCoreAppPackageVersion>
    <MicrosoftNETCoreDotNetHostPackageVersion>3.0.0-preview5-27606-01</MicrosoftNETCoreDotNetHostPackageVersion>
    <MicrosoftNETCoreDotNetHostPolicyPackageVersion>3.0.0-preview5-27606-01</MicrosoftNETCoreDotNetHostPolicyPackageVersion>
    <!-- Coreclr dependencies -->
    <MicrosoftNETCoreILAsmPackageVersion>3.0.0-preview5-27606-72</MicrosoftNETCoreILAsmPackageVersion>
    <MicrosoftNETCoreRuntimeCoreCLRPackageVersion>3.0.0-preview5-27606-72</MicrosoftNETCoreRuntimeCoreCLRPackageVersion>
    <!-- Corefx dependencies -->
    <MicrosoftNETCorePlatformsPackageVersion>3.0.0-preview5.19206.5</MicrosoftNETCorePlatformsPackageVersion>
    <!-- Standard dependencies -->
    <NETStandardLibraryPackageVersion>2.1.0-prerelease.19205.2</NETStandardLibraryPackageVersion>
    <!-- dotnet-optimization dependencies -->
    <optimizationwindows_ntx64IBCCoreFxPackageVersion>99.99.99-master-20190308.5</optimizationwindows_ntx64IBCCoreFxPackageVersion>
  </PropertyGroup>
</Project><|MERGE_RESOLUTION|>--- conflicted
+++ resolved
@@ -7,11 +7,7 @@
     <MinorVersion>7</MinorVersion>
     <!-- Always use shipping version instead of dummy version -->
     <DotNetUseShippingVersions>true</DotNetUseShippingVersions>
-<<<<<<< HEAD
-    <PreReleaseVersionLabel>preview3</PreReleaseVersionLabel>
-=======
     <PreReleaseVersionLabel>preview4</PreReleaseVersionLabel>
->>>>>>> c74fcf05
     <!-- Opt-in repo features -->
     <UsingToolMicrosoftNetCompilers>true</UsingToolMicrosoftNetCompilers>
     <UsingToolIbcOptimization>true</UsingToolIbcOptimization>
